--- conflicted
+++ resolved
@@ -539,7 +539,8 @@
     }
 
     pub fn compute_win_shift(&mut self) {
-        let rx_cap_log2 = mem::size_of::<usize>() * 8 - self.rx_buffer.capacity().leading_zeros() as usize;
+        let rx_cap_log2 =
+            mem::size_of::<usize>() * 8 - self.rx_buffer.capacity().leading_zeros() as usize;
         self.remote_win_shift = rx_cap_log2.saturating_sub(16) as u8;
     }
 
@@ -2389,7 +2390,6 @@
     }
 }
 
-<<<<<<< HEAD
 #[cfg(kani)]
 impl<'a> kani::Arbitrary for Socket<'a> {
     #[inline]
@@ -2432,17 +2432,14 @@
             rx_waker: WakerRegistration::new(),
             #[cfg(feature = "async")]
             tx_waker: WakerRegistration::new(),
-    };
+        };
     }
 }
 
-#[cfg(test)]
-=======
 // TODO: TCP should work for all features. For now, we only test with the IP feature. We could do
 // it for other features as well with rstest, however, this means we have to modify a lot of the
 // tests in here, which I didn't had the time for at the moment.
 #[cfg(all(test, feature = "medium-ip"))]
->>>>>>> 28a5dd17
 mod test {
     use super::*;
     use crate::wire::IpRepr;
@@ -7309,9 +7306,10 @@
 #[cfg(kani)]
 mod verification {
     extern crate kani;
+    use super::*;
     use crate::wire::IpRepr;
+    use crate::tests;
     use std::ops::{Deref, DerefMut};
-    use super::*;
 
     // =========================================================================================//
     // Helper functions
@@ -7320,7 +7318,7 @@
     struct TestSocket {
         socket: Socket<'static>,
         cx: Context,
-        tuple: Tuple
+        tuple: Tuple,
     }
 
     impl Deref for TestSocket {
@@ -7341,7 +7339,7 @@
         fn any() -> Self {
             let mut socket: Socket = kani::any();
             socket.set_ack_delay(None);
-            let cx = Context::mock();
+            let (iface, _, _) = crate::tests::setup(crate::phy::Medium::Ip);
             let ipv4: bool = kani::any();
             let tuple: Tuple = Tuple {
                 local: IpEndpoint {
@@ -7351,9 +7349,9 @@
                 remote: IpEndpoint {
                     addr: kani::any_where(|a| ipv4 == matches!(a, IpAddress::Ipv4(_))),
                     port: kani::any_where(|p| *p != 0),
-                }
+                },
             };
-            return TestSocket { socket, cx, tuple };
+            return TestSocket { socket, cx: iface.inner, tuple };
         }
     }
 
@@ -7369,7 +7367,7 @@
             socket.tuple.local.addr,
             IpProtocol::Tcp,
             repr.buffer_len(),
-            kani::any()
+            kani::any(),
         );
         net_trace!("send: {}", repr);
 
@@ -7475,129 +7473,6 @@
         }};
     }
 
-    // fn socket_with_buffer_sizes(tx_len: usize, rx_len: usize) -> TestSocket {
-    //     let rx_buffer = SocketBuffer::new(vec![0; rx_len]);
-    //     let tx_buffer = SocketBuffer::new(vec![0; tx_len]);
-    //     let mut socket = Socket::new(rx_buffer, tx_buffer);
-    //     socket.set_ack_delay(None);
-    //     let cx = Context::mock();
-    //     TestSocket { socket, cx }
-    // }
-
-    // fn socket_syn_received_with_buffer_sizes(tx_len: usize, rx_len: usize) -> TestSocket {
-    //     let mut s = socket_with_buffer_sizes(tx_len, rx_len);
-    //     s.state = State::SynReceived;
-    //     s.tuple = Some(TUPLE);
-    //     s.local_seq_no = LOCAL_SEQ;
-    //     s.remote_seq_no = REMOTE_SEQ + 1;
-    //     s.remote_last_seq = LOCAL_SEQ;
-    //     s.remote_win_len = 256;
-    //     s
-    // }
-
-    // fn socket_syn_received() -> TestSocket {
-    //     socket_syn_received_with_buffer_sizes(64, 64)
-    // }
-
-    // fn socket_syn_sent_with_buffer_sizes(tx_len: usize, rx_len: usize) -> TestSocket {
-    //     let mut s = socket_with_buffer_sizes(tx_len, rx_len);
-    //     s.state = State::SynSent;
-    //     s.tuple = Some(TUPLE);
-    //     s.local_seq_no = LOCAL_SEQ;
-    //     s.remote_last_seq = LOCAL_SEQ;
-    //     s
-    // }
-
-    // fn socket_syn_sent() -> TestSocket {
-    //     socket_syn_sent_with_buffer_sizes(64, 64)
-    // }
-
-    // fn socket_established_with_buffer_sizes(tx_len: usize, rx_len: usize) -> TestSocket {
-    //     let mut s = socket_syn_received_with_buffer_sizes(tx_len, rx_len);
-    //     s.state = State::Established;
-    //     s.local_seq_no = LOCAL_SEQ + 1;
-    //     s.remote_last_seq = LOCAL_SEQ + 1;
-    //     s.remote_last_ack = Some(REMOTE_SEQ + 1);
-    //     s.remote_last_win = 64;
-    //     s
-    // }
-
-    // fn socket_established() -> TestSocket {
-    //     socket_established_with_buffer_sizes(64, 64)
-    // }
-
-    // fn socket_fin_wait_1() -> TestSocket {
-    //     let mut s = socket_established();
-    //     s.state = State::FinWait1;
-    //     s
-    // }
-
-    // fn socket_fin_wait_2() -> TestSocket {
-    //     let mut s = socket_fin_wait_1();
-    //     s.state = State::FinWait2;
-    //     s.local_seq_no = LOCAL_SEQ + 1 + 1;
-    //     s.remote_last_seq = LOCAL_SEQ + 1 + 1;
-    //     s
-    // }
-
-    // fn socket_closing() -> TestSocket {
-    //     let mut s = socket_fin_wait_1();
-    //     s.state = State::Closing;
-    //     s.remote_last_seq = LOCAL_SEQ + 1 + 1;
-    //     s.remote_seq_no = REMOTE_SEQ + 1 + 1;
-    //     s
-    // }
-
-    // fn socket_time_wait(from_closing: bool) -> TestSocket {
-    //     let mut s = socket_fin_wait_2();
-    //     s.state = State::TimeWait;
-    //     s.remote_seq_no = REMOTE_SEQ + 1 + 1;
-    //     if from_closing {
-    //         s.remote_last_ack = Some(REMOTE_SEQ + 1 + 1);
-    //     }
-    //     s.timer = Timer::Close {
-    //         expires_at: Instant::from_secs(1) + CLOSE_DELAY,
-    //     };
-    //     s
-    // }
-
-    // fn socket_close_wait() -> TestSocket {
-    //     let mut s = socket_established();
-    //     s.state = State::CloseWait;
-    //     s.remote_seq_no = REMOTE_SEQ + 1 + 1;
-    //     s.remote_last_ack = Some(REMOTE_SEQ + 1 + 1);
-    //     s
-    // }
-
-    // fn socket_last_ack() -> TestSocket {
-    //     let mut s = socket_close_wait();
-    //     s.state = State::LastAck;
-    //     s
-    // }
-
-    // fn socket_recved() -> TestSocket {
-    //     let mut s = socket_established();
-    //     send!(
-    //         s,
-    //         TcpRepr {
-    //             seq_number: REMOTE_SEQ + 1,
-    //             ack_number: Some(LOCAL_SEQ + 1),
-    //             payload: &b"abcdef"[..],
-    //             ..SEND_TEMPL
-    //         }
-    //     );
-    //     recv!(
-    //         s,
-    //         [TcpRepr {
-    //             seq_number: LOCAL_SEQ + 1,
-    //             ack_number: Some(REMOTE_SEQ + 1 + 6),
-    //             window_len: 58,
-    //             ..RECV_TEMPL
-    //         }]
-    //     );
-    //     s
-    // }
-
     // =========================================================================================//
     // Proofs
     // =========================================================================================//
@@ -7624,7 +7499,6 @@
         let send_ip: IpRepr = kani::any();
 
         assert!(!s.socket.accepts(&mut s.cx, &send_ip, &tcp_repr));
-
     }
 
     #[kani::proof]
