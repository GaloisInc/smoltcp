// Heads up! Before working on this file you should read the parts
// of RFC 1122 that discuss Ethernet, ARP and IP for any IPv4 work
// and RFCs 8200 and 4861 for any IPv6 and NDISC work.

use core::cmp;
use managed::{ManagedSlice, ManagedMap};

use {Error, Result};
use phy::{Device, DeviceCapabilities, RxToken, TxToken};
use time::{Duration, Instant};
use wire::pretty_print::PrettyPrinter;
use wire::{EthernetAddress, EthernetProtocol, EthernetFrame};
use wire::{IpAddress, IpProtocol, IpRepr, IpCidr};
#[cfg(feature = "proto-ipv6")]
use wire::{Ipv6Address, Ipv6Packet, Ipv6Repr, IPV6_MIN_MTU};
#[cfg(feature = "proto-ipv4")]
use wire::{Ipv4Packet, Ipv4Repr, IPV4_MIN_MTU};
#[cfg(feature = "proto-ipv4")]
use wire::{ArpPacket, ArpRepr, ArpOperation};
#[cfg(feature = "proto-ipv4")]
use wire::{Icmpv4Packet, Icmpv4Repr, Icmpv4DstUnreachable};
#[cfg(feature = "proto-ipv6")]
use wire::{Icmpv6Packet, Icmpv6Repr, Icmpv6ParamProblem};
#[cfg(all(feature = "socket-icmp", any(feature = "proto-ipv4", feature = "proto-ipv6")))]
use wire::IcmpRepr;
#[cfg(feature = "proto-ipv6")]
use wire::{Ipv6HopByHopHeader, Ipv6HopByHopRepr};
#[cfg(feature = "proto-ipv6")]
use wire::{Ipv6OptionRepr, Ipv6OptionFailureType};
#[cfg(feature = "proto-ipv6")]
use wire::{NdiscNeighborFlags, NdiscRepr};
#[cfg(all(feature = "proto-ipv6", feature = "socket-udp"))]
use wire::Icmpv6DstUnreachable;
#[cfg(feature = "socket-udp")]
use wire::{UdpPacket, UdpRepr};
#[cfg(feature = "socket-tcp")]
use wire::{TcpPacket, TcpRepr, TcpControl};

use socket::{Socket, SocketSet, AnySocket, PollAt};
#[cfg(feature = "socket-raw")]
use socket::RawSocket;
#[cfg(all(feature = "socket-icmp", any(feature = "proto-ipv4", feature = "proto-ipv6")))]
use socket::IcmpSocket;
#[cfg(feature = "socket-udp")]
use socket::UdpSocket;
#[cfg(feature = "socket-tcp")]
use socket::TcpSocket;
use super::{NeighborCache, NeighborAnswer};
use super::Routes;
use super::FragmentSet;

/// An Ethernet network interface.
///
/// The network interface logically owns a number of other data structures; to avoid
/// a dependency on heap allocation, it instead owns a `BorrowMut<[T]>`, which can be
/// a `&mut [T]`, or `Vec<T>` if a heap is available.
pub struct Interface<'b, 'c, 'e, 'f, DeviceT: for<'d> Device<'d>> {
    device: DeviceT,
    inner:  InterfaceInner<'b, 'c, 'e, 'f>,
}

/// The device independent part of an Ethernet network interface.
///
/// Separating the device from the data required for prorcessing and dispatching makes
/// it possible to borrow them independently. For example, the tx and rx tokens borrow
/// the `device` mutably until they're used, which makes it impossible to call other
/// methods on the `Interface` in this time (since its `device` field is borrowed
/// exclusively). However, it is still possible to call methods on its `inner` field.
struct InterfaceInner<'b, 'c, 'e, 'f> {
    neighbor_cache:         NeighborCache<'b>,
    ethernet_addr:          EthernetAddress,
    ip_addrs:               ManagedSlice<'c, IpCidr>,
    routes:                 Routes<'e>,
    device_capabilities:    DeviceCapabilities,
    fragments:              Option<FragmentSet<'f>>,
}

/// A builder structure used for creating a Ethernet network
/// interface.
pub struct InterfaceBuilder <'b, 'c, 'e, 'f, DeviceT: for<'d> Device<'d>> {
    device:              DeviceT,
    ethernet_addr:       Option<EthernetAddress>,
    neighbor_cache:      Option<NeighborCache<'b>>,
    ip_addrs:            ManagedSlice<'c, IpCidr>,
    routes:              Routes<'e>,
    fragments:           Option<FragmentSet<'f>>,
}

impl<'b, 'c, 'e, 'f, DeviceT> InterfaceBuilder<'b, 'c, 'e, 'f, DeviceT>
        where DeviceT: for<'d> Device<'d> {
    /// Create a builder used for creating a network interface using the
    /// given device and address.
    ///
    /// # Examples
    ///
    /// ```
    /// # use std::collections::BTreeMap;
    /// use smoltcp::iface::{EthernetInterfaceBuilder, NeighborCache};
    /// # use smoltcp::phy::Loopback;
    /// use smoltcp::wire::{EthernetAddress, IpCidr, IpAddress};
    ///
    /// let device = // ...
    /// # Loopback::new();
    /// let hw_addr = // ...
    /// # EthernetAddress::default();
    /// let neighbor_cache = // ...
    /// # NeighborCache::new(BTreeMap::new());
    /// let ip_addrs = // ...
    /// # [];
    /// let iface = EthernetInterfaceBuilder::new(device)
    ///         .ethernet_addr(hw_addr)
    ///         .neighbor_cache(neighbor_cache)
    ///         .ip_addrs(ip_addrs)
    ///         .finalize();
    /// ```
    pub fn new(device: DeviceT) -> InterfaceBuilder<'b, 'c, 'e, 'f, DeviceT> {
        InterfaceBuilder {
            device:              device,
            ethernet_addr:       None,
            neighbor_cache:      None,
            ip_addrs:            ManagedSlice::Borrowed(&mut []),
            routes:              Routes::new(ManagedMap::Borrowed(&mut [])),
            fragments:           None,
        }
    }

    /// Set the Ethernet address the interface will use. See also
    /// [ethernet_addr].
    ///
    /// # Panics
    /// This function panics if the address is not unicast.
    ///
    /// [ethernet_addr]: struct.EthernetInterface.html#method.ethernet_addr
    pub fn ethernet_addr(mut self, addr: EthernetAddress) -> InterfaceBuilder<'b, 'c, 'e, 'f, DeviceT> {
        InterfaceInner::check_ethernet_addr(&addr);
        self.ethernet_addr = Some(addr);
        self
    }

    /// Set the IP addresses the interface will use. See also
    /// [ip_addrs].
    ///
    /// # Panics
    /// This function panics if any of the addresses are not unicast.
    ///
    /// [ip_addrs]: struct.EthernetInterface.html#method.ip_addrs
    pub fn ip_addrs<T>(mut self, ip_addrs: T) -> InterfaceBuilder<'b, 'c, 'e, 'f, DeviceT>
        where T: Into<ManagedSlice<'c, IpCidr>>
    {
        let ip_addrs = ip_addrs.into();
        InterfaceInner::check_ip_addrs(&ip_addrs);
        self.ip_addrs = ip_addrs;
        self
    }

    /// Set the IP routes the interface will use. See also
    /// [routes].
    ///
    /// [routes]: struct.EthernetInterface.html#method.routes
    pub fn routes<T>(mut self, routes: T) -> InterfaceBuilder<'b, 'c, 'e, 'f, DeviceT>
        where T: Into<Routes<'e>>
    {
        self.routes = routes.into();
        self
    }

    /// Set the Neighbor Cache the interface will use.
    pub fn neighbor_cache(mut self, neighbor_cache: NeighborCache<'b>) ->
                         InterfaceBuilder<'b, 'c, 'e, 'f, DeviceT> {
        self.neighbor_cache = Some(neighbor_cache);
        self
    }

    /// Set the fragment set
    #[cfg(feature = "fragmentation-ipv4")]
    pub fn fragments_set(mut self, fragments: FragmentSet<'f>) ->
                        InterfaceBuilder<'b, 'c, 'e, 'f, DeviceT> {
        self.fragments = Some(fragments);
        self
    }


    /// Create a network interface using the previously provided configuration.
    ///
    /// # Panics
    /// If a required option is not provided, this function will panic. Required
    /// options are:
    ///
    /// - [ethernet_addr]
    /// - [neighbor_cache]
    ///
    /// [ethernet_addr]: #method.ethernet_addr
    /// [neighbor_cache]: #method.neighbor_cache
    pub fn finalize(self) -> Interface<'b, 'c, 'e, 'f, DeviceT> {
        match (self.ethernet_addr, self.neighbor_cache) {
            (Some(ethernet_addr), Some(neighbor_cache)) => {
                let device_capabilities = self.device.capabilities();
                Interface {
                    device: self.device,
                    inner: InterfaceInner {
                        ethernet_addr, device_capabilities, neighbor_cache,
                        ip_addrs: self.ip_addrs,
                        routes: self.routes,
                        fragments: self.fragments,
                    }
                }
            },
            _ => panic!("a required option was not set"),
        }
    }
}

#[derive(Debug, PartialEq)]
enum Packet<'a> {
    None,
    #[cfg(feature = "proto-ipv4")]
    Arp(ArpRepr),
    #[cfg(feature = "proto-ipv4")]
    Icmpv4((Ipv4Repr, Icmpv4Repr<'a>)),
    #[cfg(feature = "proto-ipv6")]
    Icmpv6((Ipv6Repr, Icmpv6Repr<'a>)),
    #[cfg(feature = "socket-raw")]
    Raw((IpRepr, &'a [u8])),
    #[cfg(feature = "socket-udp")]
    Udp((IpRepr, UdpRepr<'a>)),
    #[cfg(feature = "socket-tcp")]
    Tcp((IpRepr, TcpRepr<'a>))
}

impl<'a> Packet<'a> {
    fn neighbor_addr(&self) -> Option<IpAddress> {
        match self {
            &Packet::None => None,
            #[cfg(feature = "proto-ipv4")]
            &Packet::Arp(_) => None,
            #[cfg(feature = "proto-ipv4")]
            &Packet::Icmpv4((ref ipv4_repr, _)) => Some(ipv4_repr.dst_addr.into()),
            #[cfg(feature = "proto-ipv6")]
            &Packet::Icmpv6((ref ipv6_repr, _)) => Some(ipv6_repr.dst_addr.into()),
            #[cfg(feature = "socket-raw")]
            &Packet::Raw((ref ip_repr, _)) => Some(ip_repr.dst_addr()),
            #[cfg(feature = "socket-udp")]
            &Packet::Udp((ref ip_repr, _)) => Some(ip_repr.dst_addr()),
            #[cfg(feature = "socket-tcp")]
            &Packet::Tcp((ref ip_repr, _)) => Some(ip_repr.dst_addr())
        }
    }
}

#[cfg(any(feature = "proto-ipv4", feature = "proto-ipv6"))]
fn icmp_reply_payload_len(len: usize, mtu: usize, header_len: usize) -> usize {
    // Send back as much of the original payload as will fit within
    // the minimum MTU required by IPv4. See RFC 1812 § 4.3.2.3 for
    // more details.
    //
    // Since the entire network layer packet must fit within the minumum
    // MTU supported, the payload must not exceed the following:
    //
    // <min mtu> - IP Header Size * 2 - ICMPv4 DstUnreachable hdr size
    cmp::min(len, mtu - header_len * 2 - 8)
}

impl<'b, 'c, 'e, 'f, DeviceT> Interface<'b, 'c, 'e, 'f, DeviceT>
        where DeviceT: for<'d> Device<'d> {
    /// Get the Ethernet address of the interface.
    pub fn ethernet_addr(&self) -> EthernetAddress {
        self.inner.ethernet_addr
    }

    /// Set the Ethernet address of the interface.
    ///
    /// # Panics
    /// This function panics if the address is not unicast.
    pub fn set_ethernet_addr(&mut self, addr: EthernetAddress) {
        self.inner.ethernet_addr = addr;
        InterfaceInner::check_ethernet_addr(&self.inner.ethernet_addr);
    }

    /// Get the IP addresses of the interface.
    pub fn ip_addrs(&self) -> &[IpCidr] {
        self.inner.ip_addrs.as_ref()
    }

    /// Update the IP addresses of the interface.
    ///
    /// # Panics
    /// This function panics if any of the addresses are not unicast.
    pub fn update_ip_addrs<F: FnOnce(&mut ManagedSlice<'c, IpCidr>)>(&mut self, f: F) {
        f(&mut self.inner.ip_addrs);
        InterfaceInner::check_ip_addrs(&self.inner.ip_addrs)
    }

    /// Check whether the interface has the given IP address assigned.
    pub fn has_ip_addr<T: Into<IpAddress>>(&self, addr: T) -> bool {
        self.inner.has_ip_addr(addr)
    }

    pub fn routes(&self) -> &Routes<'e> {
        &self.inner.routes
    }

    pub fn routes_mut(&mut self) -> &mut Routes<'e> {
        &mut self.inner.routes
    }

    /// Transmit packets queued in the given sockets, and receive packets queued
    /// in the device.
    ///
    /// This function returns a boolean value indicating whether any packets were
    /// processed or emitted, and thus, whether the readiness of any socket might
    /// have changed.
    ///
    /// # Errors
    /// This method will routinely return errors in response to normal network
    /// activity as well as certain boundary conditions such as buffer exhaustion.
    /// These errors are provided as an aid for troubleshooting, and are meant
    /// to be logged and ignored.
    ///
    /// As a special case, `Err(Error::Unrecognized)` is returned in response to
    /// packets containing any unsupported protocol, option, or form, which is
    /// a very common occurrence and on a production system it should not even
    /// be logged.
    pub fn poll(&mut self, sockets: &mut SocketSet, timestamp: Instant) -> Result<bool> {
        let mut readiness_may_have_changed = false;
        loop {
            let processed_any = self.socket_ingress(sockets, timestamp)?;
            let emitted_any   = self.socket_egress(sockets, timestamp)?;
            if processed_any || emitted_any {
                readiness_may_have_changed = true;
            } else {
                break
            }
        }
        Ok(readiness_may_have_changed)
    }

    /// Return a _soft deadline_ for calling [poll] the next time.
    /// The [Instant] returned is the time at which you should call [poll] next.
    /// It is harmless (but wastes energy) to call it before the [Instant], and
    /// potentially harmful (impacting quality of service) to call it after the
    /// [Instant]
    ///
    /// [poll]: #method.poll
    /// [Instant]: struct.Instant.html
    pub fn poll_at(&self, sockets: &SocketSet, timestamp: Instant) -> Option<Instant> {
        sockets.iter().filter_map(|socket| {
            let socket_poll_at = socket.poll_at();
            match socket.meta().poll_at(socket_poll_at, |ip_addr|
                self.inner.has_neighbor(&ip_addr, timestamp)) {
                    PollAt::Ingress => None,
                    PollAt::Time(instant) => Some(instant),
                    PollAt::Now => Some(Instant::from_millis(0)),
            }
        }).min()
    }

    /// Return an _advisory wait time_ for calling [poll] the next time.
    /// The [Duration] returned is the time left to wait before calling [poll] next.
    /// It is harmless (but wastes energy) to call it before the [Duration] has passed,
    /// and potentially harmful (impacting quality of service) to call it after the
    /// [Duration] has passed.
    ///
    /// [poll]: #method.poll
    /// [Duration]: struct.Duration.html
    pub fn poll_delay(&self, sockets: &SocketSet, timestamp: Instant) -> Option<Duration> {
        match self.poll_at(sockets, timestamp) {
            Some(poll_at) if timestamp < poll_at => {
                Some(poll_at - timestamp)
            }
            Some(_) => {
                Some(Duration::from_millis(0))
            }
            _ => None
        }
    }

    fn socket_ingress(&mut self, sockets: &mut SocketSet, timestamp: Instant) -> Result<bool> {
        let mut processed_any = false;
        loop {
            let &mut Self { ref mut device, ref mut inner } = self;
            let (rx_token, tx_token) = match device.receive() {
                None => break,
                Some(tokens) => tokens,
            };
            rx_token.consume(timestamp, |frame| {
                let mut fragments = ::core::mem::replace(&mut inner.fragments, None);
                // this corresponds to `let mut fragments = inner.fragments; && inner.fragments = None;`
                let r = inner.process_ethernet(sockets, timestamp, &frame, &mut fragments).map_err(|err| {
                    net_debug!("cannot process ingress packet: {}", err);
                    net_debug!("packet dump follows:\n{}",
                               PrettyPrinter::<EthernetFrame<&[u8]>>::new("", &frame));
                    err
                }).and_then(|response| {
                    processed_any = true;
                    inner.dispatch(tx_token, timestamp, response).map_err(|err| {
                        net_debug!("cannot dispatch response packet: {}", err);
                        err
                    })
                });
                // Restore inner.fragments
                inner.fragments = fragments;
                r
            })?;
        }
        Ok(processed_any)
    }

    fn socket_egress(&mut self, sockets: &mut SocketSet, timestamp: Instant) -> Result<bool> {
        let mut caps = self.device.capabilities();
        caps.max_transmission_unit -= EthernetFrame::<&[u8]>::header_len();

        let mut emitted_any = false;
        for mut socket in sockets.iter_mut() {
            if !socket.meta_mut().egress_permitted(|ip_addr|
                    self.inner.has_neighbor(&ip_addr, timestamp)) {
                continue
            }

            let mut neighbor_addr = None;
            let mut device_result = Ok(());
            let &mut Self { ref mut device, ref mut inner } = self;

            macro_rules! respond {
                ($response:expr) => ({
                    let response = $response;
                    neighbor_addr = response.neighbor_addr();
                    let tx_token = device.transmit().ok_or(Error::Exhausted)?;
                    device_result = inner.dispatch(tx_token, timestamp, response);
                    device_result
                })
            }

            let socket_result =
                match *socket {
                    #[cfg(feature = "socket-raw")]
                    Socket::Raw(ref mut socket) =>
                        socket.dispatch(&caps.checksum, |response|
                            respond!(Packet::Raw(response))),
                    #[cfg(all(feature = "socket-icmp", any(feature = "proto-ipv4", feature = "proto-ipv6")))]
                    Socket::Icmp(ref mut socket) =>
                        socket.dispatch(&caps, |response| {
                            match response {
                                #[cfg(feature = "proto-ipv4")]
                                (IpRepr::Ipv4(ipv4_repr), IcmpRepr::Ipv4(icmpv4_repr)) =>
                                    respond!(Packet::Icmpv4((ipv4_repr, icmpv4_repr))),
                                #[cfg(feature = "proto-ipv6")]
                                (IpRepr::Ipv6(ipv6_repr), IcmpRepr::Ipv6(icmpv6_repr)) =>
                                    respond!(Packet::Icmpv6((ipv6_repr, icmpv6_repr))),
                                _ => Err(Error::Unaddressable)
                            }
                        }),
                    #[cfg(feature = "socket-udp")]
                    Socket::Udp(ref mut socket) =>
                        socket.dispatch(|response|
                            respond!(Packet::Udp(response))),
                    #[cfg(feature = "socket-tcp")]
                    Socket::Tcp(ref mut socket) =>
                        socket.dispatch(timestamp, &caps, |response|
                            respond!(Packet::Tcp(response))),
                    Socket::__Nonexhaustive(_) => unreachable!()
                };

            match (device_result, socket_result) {
                (Err(Error::Exhausted), _) => break,     // nowhere to transmit
                (Ok(()), Err(Error::Exhausted)) => (),   // nothing to transmit
                (Err(Error::Unaddressable), _) => {
                    // `NeighborCache` already takes care of rate limiting the neighbor discovery
                    // requests from the socket. However, without an additional rate limiting
                    // mechanism, we would spin on every socket that has yet to discover its
                    // neighboor.
                    socket.meta_mut().neighbor_missing(timestamp,
                        neighbor_addr.expect("non-IP response packet"));
                    break
                }
                (Err(err), _) | (_, Err(err)) => {
                    net_debug!("{}: cannot dispatch egress packet: {}",
                               socket.meta().handle, err);
                    return Err(err)
                }
                (Ok(()), Ok(())) => emitted_any = true
            }
        }
        Ok(emitted_any)
    }
}

impl<'b, 'c, 'e, 'f> InterfaceInner<'b, 'c, 'e, 'f> {
    fn check_ethernet_addr(addr: &EthernetAddress) {
        if addr.is_multicast() {
            panic!("Ethernet address {} is not unicast", addr)
        }
    }

    fn check_ip_addrs(addrs: &[IpCidr]) {
        for cidr in addrs {
            if !cidr.address().is_unicast() {
                panic!("IP address {} is not unicast", cidr.address())
            }
        }
    }

    /// Determine if the given `Ipv6Address` is the solicited node
    /// multicast address for a IPv6 addresses assigned to the interface.
    /// See [RFC 4291 § 2.7.1] for more details.
    ///
    /// [RFC 4291 § 2.7.1]: https://tools.ietf.org/html/rfc4291#section-2.7.1
    #[cfg(feature = "proto-ipv6")]
    pub fn has_solicited_node(&self, addr: Ipv6Address) -> bool {
        self.ip_addrs.iter().find(|cidr| {
            match *cidr {
                &IpCidr::Ipv6(cidr) if cidr.address() != Ipv6Address::LOOPBACK=> {
                    // Take the lower order 24 bits of the IPv6 address and
                    // append those bits to FF02:0:0:0:0:1:FF00::/104.
                    addr.as_bytes()[14..] == cidr.address().as_bytes()[14..]
                }
                _ => false,
            }
        }).is_some()
    }

    /// Check whether the interface has the given IP address assigned.
    fn has_ip_addr<T: Into<IpAddress>>(&self, addr: T) -> bool {
        let addr = addr.into();
        self.ip_addrs.iter().any(|probe| probe.address() == addr)
    }

    fn process_ethernet<'frame, 'r : 'frame, T: AsRef<[u8]>>
                       (&mut self, sockets: &mut SocketSet, timestamp: Instant, frame: &'frame T,
                       _fragments: &'r mut Option<FragmentSet<'f>>) ->
                       Result<Packet<'frame>>
    {
        let eth_frame = EthernetFrame::new_checked(frame)?;

        // Ignore any packets not directed to our hardware address.
        if !eth_frame.dst_addr().is_broadcast() &&
           !eth_frame.dst_addr().is_multicast() &&
                eth_frame.dst_addr() != self.ethernet_addr {
            return Ok(Packet::None)
        }

        match eth_frame.ethertype() {
            #[cfg(feature = "proto-ipv4")]
            EthernetProtocol::Arp =>
                self.process_arp(timestamp, &eth_frame),
            #[cfg(feature = "proto-ipv4")]
            EthernetProtocol::Ipv4 =>
                self.process_ipv4(sockets, timestamp, &eth_frame, _fragments),
            #[cfg(feature = "proto-ipv6")]
            EthernetProtocol::Ipv6 =>
                self.process_ipv6(sockets, timestamp, &eth_frame),
            // Drop all other traffic.
            _ => Err(Error::Unrecognized),
        }
    }

    #[cfg(feature = "proto-ipv4")]
    fn process_arp<'frame, T: AsRef<[u8]>>
                  (&mut self, timestamp: Instant, eth_frame: &EthernetFrame<&'frame T>) ->
                  Result<Packet<'frame>>
    {
        let arp_packet = ArpPacket::new_checked(eth_frame.payload())?;
        let arp_repr = ArpRepr::parse(&arp_packet)?;

        match arp_repr {
            // Respond to ARP requests aimed at us, and fill the ARP cache from all ARP
            // requests and replies, to minimize the chance that we have to perform
            // an explicit ARP request.
            ArpRepr::EthernetIpv4 {
                operation, source_hardware_addr, source_protocol_addr, target_protocol_addr, ..
            } => {
                if source_protocol_addr.is_unicast() && source_hardware_addr.is_unicast() {
                    self.neighbor_cache.fill(source_protocol_addr.into(),
                                             source_hardware_addr,
                                             timestamp);
                } else {
                    // Discard packets with non-unicast source addresses.
                    net_debug!("non-unicast source address");
                    return Err(Error::Malformed)
                }

                if operation == ArpOperation::Request && self.has_ip_addr(target_protocol_addr) {
                    Ok(Packet::Arp(ArpRepr::EthernetIpv4 {
                        operation: ArpOperation::Reply,
                        source_hardware_addr: self.ethernet_addr,
                        source_protocol_addr: target_protocol_addr,
                        target_hardware_addr: source_hardware_addr,
                        target_protocol_addr: source_protocol_addr
                    }))
                } else {
                    Ok(Packet::None)
                }
            }

            _ => Err(Error::Unrecognized)
        }
    }

    #[cfg(all(any(feature = "proto-ipv4", feature = "proto-ipv6"), feature = "socket-raw"))]
    fn raw_socket_filter<'frame>(&mut self, sockets: &mut SocketSet, ip_repr: &IpRepr,
                                 ip_payload: &'frame [u8]) -> bool {
        let checksum_caps = self.device_capabilities.checksum.clone();
        let mut handled_by_raw_socket = false;

        // Pass every IP packet to all raw sockets we have registered.
        for mut raw_socket in sockets.iter_mut().filter_map(RawSocket::downcast) {
            if !raw_socket.accepts(&ip_repr) { continue }

            match raw_socket.process(&ip_repr, ip_payload, &checksum_caps) {
                // The packet is valid and handled by socket.
                Ok(()) => handled_by_raw_socket = true,
                // The socket buffer is full.
                Err(Error::Exhausted) => (),
                // Raw sockets don't validate the packets in any way.
                Err(_) => unreachable!(),
            }
        }
        handled_by_raw_socket
    }

    #[cfg(feature = "proto-ipv6")]
    fn process_ipv6<'frame, T: AsRef<[u8]>>
                   (&mut self, sockets: &mut SocketSet, timestamp: Instant,
                    eth_frame: &EthernetFrame<&'frame T>) ->
                   Result<Packet<'frame>>
    {
        let ipv6_packet = Ipv6Packet::new_checked(eth_frame.payload())?;
        let ipv6_repr = Ipv6Repr::parse(&ipv6_packet)?;

        if !ipv6_repr.src_addr.is_unicast() {
            // Discard packets with non-unicast source addresses.
            net_debug!("non-unicast source address");
            return Err(Error::Malformed)
        }

        if eth_frame.src_addr().is_unicast() {
            // Fill the neighbor cache from IP header of unicast frames.
            let ip_addr = IpAddress::Ipv6(ipv6_repr.src_addr);
            if self.in_same_network(&ip_addr) &&
                    self.neighbor_cache.lookup_pure(&ip_addr, timestamp).is_none() {
                self.neighbor_cache.fill(ip_addr, eth_frame.src_addr(), timestamp);
            }
        }

        let ip_payload = ipv6_packet.payload();

        #[cfg(feature = "socket-raw")]
        let handled_by_raw_socket = self.raw_socket_filter(sockets, &ipv6_repr.into(), ip_payload);
        #[cfg(not(feature = "socket-raw"))]
        let handled_by_raw_socket = false;

        self.process_nxt_hdr(sockets, timestamp, ipv6_repr, ipv6_repr.next_header,
                             handled_by_raw_socket, ip_payload)
    }

    /// Given the next header value forward the payload onto the correct process
    /// function.
    #[cfg(feature = "proto-ipv6")]
    fn process_nxt_hdr<'frame>
                   (&mut self, sockets: &mut SocketSet, timestamp: Instant, ipv6_repr: Ipv6Repr,
                    nxt_hdr: IpProtocol, handled_by_raw_socket: bool, ip_payload: &'frame [u8])
                   -> Result<Packet<'frame>>
    {
        match nxt_hdr {
            IpProtocol::Icmpv6 =>
                self.process_icmpv6(sockets, timestamp, ipv6_repr.into(), ip_payload),

            #[cfg(feature = "socket-udp")]
            IpProtocol::Udp =>
                self.process_udp(sockets, ipv6_repr.into(), ip_payload),

            #[cfg(feature = "socket-tcp")]
            IpProtocol::Tcp =>
                self.process_tcp(sockets, timestamp, ipv6_repr.into(), ip_payload),

            IpProtocol::HopByHop =>
                self.process_hopbyhop(sockets, timestamp, ipv6_repr, handled_by_raw_socket, ip_payload),

            #[cfg(feature = "socket-raw")]
            _ if handled_by_raw_socket =>
                Ok(Packet::None),

            _ => {
                // Send back as much of the original payload as we can.
                let payload_len = icmp_reply_payload_len(ip_payload.len(), IPV6_MIN_MTU,
                                                         ipv6_repr.buffer_len());
                let icmp_reply_repr = Icmpv6Repr::ParamProblem {
                    reason: Icmpv6ParamProblem::UnrecognizedNxtHdr,
                    // The offending packet is after the IPv6 header.
                    pointer: ipv6_repr.buffer_len() as u32,
                    header: ipv6_repr,
                    data:   &ip_payload[0..payload_len]
                };
                Ok(self.icmpv6_reply(ipv6_repr, icmp_reply_repr))
            },
        }
    }

    /// Process an IPv4 fragment
    /// Returns etiher an assembled packet, or nothing (if no packet is available),
    /// or an error caused by processing a packet.
    #[cfg(feature = "fragmentation-ipv4")]
    fn process_ipv4_fragment<'frame, 'r>
            (&mut self, ipv4_packet: Ipv4Packet<&'frame [u8]>, timestamp: Instant,
             fragments: &'r mut Option<FragmentSet<'f>>) -> Result<Option<Ipv4Packet<&'r [u8]>>>
    {
        match *fragments {
            Some(ref mut fragments) => {
                // get an existing fragment or attempt to get a new one
                let fragment = match fragments.get_packet(ipv4_packet.ident(),
                                                          ipv4_packet.src_addr(),
                                                          ipv4_packet.dst_addr(),
                                                          timestamp) {
                    Some(frag) => frag,
                    None => return Err(Error::FragmentSetFull),
                };

                if fragment.is_empty() {
                    // this is a new packet
                    fragment.start(ipv4_packet.ident(),
                                   ipv4_packet.src_addr(),
                                   ipv4_packet.dst_addr());
                }

                if !ipv4_packet.more_frags() {
                    // last fragment, remember data length
                    fragment.set_total_len(ipv4_packet.frag_offset() as usize +
                                           ipv4_packet.total_len() as usize);
                }

                match fragment.add(ipv4_packet.header_len() as usize,
                             ipv4_packet.frag_offset() as usize,
                             ipv4_packet.payload().len(),
                             ipv4_packet.into_inner(),
                             timestamp) {
                    Ok(_) => {},
                    Err(_) => {
                        fragment.reset();
                        return Err(Error::TooManyFragments);
                    }
                }

                if fragment.check_contig_range() {
                    // this is the last packet, attempt reassembly
                    let front = fragment.front().unwrap();
                    {
                        // because the different mutability of the underlying buffers, we have to do this exercise
                        let mut ipv4_packet = Ipv4Packet::new_checked(fragment.get_buffer_mut(0,front))?;
                        ipv4_packet.set_total_len(front as u16);
                        ipv4_packet.fill_checksum();
                    }
                    return Ok(Some(Ipv4Packet::new_checked(fragment.get_buffer_and_reset(0,front))?));
                }

                // not the last fragment
                return Ok(None);
            },
            None => {
                return Err(Error::NoFragmentSet);
            }
        }
    }

    #[cfg(feature = "proto-ipv4")]
    fn process_ipv4<'frame, 'r : 'frame, T: AsRef<[u8]>>
                   (&mut self, sockets: &mut SocketSet, timestamp: Instant,
                    eth_frame: &EthernetFrame<&'frame T>,
                    _fragments: &'r mut Option<FragmentSet<'f>>) ->
                   Result<Packet<'frame>>
    {
        let ipv4_packet_in = Ipv4Packet::new_checked(eth_frame.payload())?;
        let checksum_caps = self.device_capabilities.checksum.clone();

        let ipv4_packet;
        if ipv4_packet_in.more_frags() || ipv4_packet_in.frag_offset() > 0{
            #[cfg(feature = "fragmentation-ipv4")]
            match self.process_ipv4_fragment(ipv4_packet_in, timestamp, _fragments)? {
                Some(assembled_packet) => {
                    ipv4_packet = assembled_packet;
                },
                None => return Ok(Packet::None),
            }
            #[cfg(not(feature = "fragmentation-ipv4"))]
            return Err(Error::Fragmented)
        } else {
            // non-fragmented packet
            ipv4_packet = ipv4_packet_in;
        }

        let ipv4_repr = Ipv4Repr::parse(&ipv4_packet, &checksum_caps)?;

        if !ipv4_repr.src_addr.is_unicast() {
            // Discard packets with non-unicast source addresses.
            net_debug!("non-unicast source address");
            return Err(Error::Malformed)
        }

        if eth_frame.src_addr().is_unicast() {
            // Fill the neighbor cache from IP header of unicast frames.
            let ip_addr = IpAddress::Ipv4(ipv4_repr.src_addr);
            if self.in_same_network(&ip_addr) {
                self.neighbor_cache.fill(ip_addr, eth_frame.src_addr(), timestamp);
            }
        }

        let ip_repr = IpRepr::Ipv4(ipv4_repr);
        let ip_payload = ipv4_packet.payload();

        #[cfg(feature = "socket-raw")]
        let handled_by_raw_socket = self.raw_socket_filter(sockets, &ip_repr, ip_payload);

        if !ipv4_repr.dst_addr.is_broadcast() &&
           !ipv4_repr.dst_addr.is_multicast() &&
           !self.has_ip_addr(ipv4_repr.dst_addr) {
            // Ignore IP packets not directed at us.
            return Ok(Packet::None)
        }

        match ipv4_repr.protocol {
            IpProtocol::Icmp =>
                self.process_icmpv4(sockets, ip_repr, ip_payload),

            #[cfg(feature = "socket-udp")]
            IpProtocol::Udp =>
                self.process_udp(sockets, ip_repr, ip_payload),

            #[cfg(feature = "socket-tcp")]
            IpProtocol::Tcp =>
                self.process_tcp(sockets, timestamp, ip_repr, ip_payload),

            #[cfg(feature = "socket-raw")]
            _ if handled_by_raw_socket =>
                Ok(Packet::None),

            _ => {
                // Send back as much of the original payload as we can.
                let payload_len = icmp_reply_payload_len(ip_payload.len(), IPV4_MIN_MTU,
                                                         ipv4_repr.buffer_len());
                let icmp_reply_repr = Icmpv4Repr::DstUnreachable {
                    reason: Icmpv4DstUnreachable::ProtoUnreachable,
                    header: ipv4_repr,
                    data:   &ip_payload[0..payload_len]
                };
                Ok(self.icmpv4_reply(ipv4_repr, icmp_reply_repr))
            }
        }
    }

    #[cfg(feature = "proto-ipv6")]
    fn process_icmpv6<'frame>(&mut self, _sockets: &mut SocketSet, timestamp: Instant,
                              ip_repr: IpRepr, ip_payload: &'frame [u8]) -> Result<Packet<'frame>>
    {
        let icmp_packet = Icmpv6Packet::new_checked(ip_payload)?;
        let checksum_caps = self.device_capabilities.checksum.clone();
        let icmp_repr = Icmpv6Repr::parse(&ip_repr.src_addr(), &ip_repr.dst_addr(),
                                          &icmp_packet, &checksum_caps)?;

        #[cfg(feature = "socket-icmp")]
        let mut handled_by_icmp_socket = false;

        #[cfg(all(feature = "socket-icmp", feature = "proto-ipv6"))]
        for mut icmp_socket in _sockets.iter_mut().filter_map(IcmpSocket::downcast) {
            if !icmp_socket.accepts(&ip_repr, &icmp_repr.into(), &checksum_caps) { continue }

            match icmp_socket.process(&ip_repr, &icmp_repr.into(), &checksum_caps) {
                // The packet is valid and handled by socket.
                Ok(()) => handled_by_icmp_socket = true,
                // The socket buffer is full.
                Err(Error::Exhausted) => (),
                // ICMP sockets don't validate the packets in any way.
                Err(_) => unreachable!(),
            }
        }

        match icmp_repr {
            // Respond to echo requests.
            Icmpv6Repr::EchoRequest { ident, seq_no, data } => {
                match ip_repr {
                    IpRepr::Ipv6(ipv6_repr) => {
                        let icmp_reply_repr = Icmpv6Repr::EchoReply {
                            ident:  ident,
                            seq_no: seq_no,
                            data:   data
                        };
                        Ok(self.icmpv6_reply(ipv6_repr, icmp_reply_repr))
                    },
                    _ => Err(Error::Unrecognized),
                }
            }

            // Ignore any echo replies.
            Icmpv6Repr::EchoReply { .. } => Ok(Packet::None),

            // Forward any NDISC packets to the ndisc packet handler
            Icmpv6Repr::Ndisc(repr) if ip_repr.hop_limit() == 0xff => match ip_repr {
                IpRepr::Ipv6(ipv6_repr) => self.process_ndisc(timestamp, ipv6_repr, repr),
                _ => Ok(Packet::None)
            },

            // Don't report an error if a packet with unknown type
            // has been handled by an ICMP socket
            #[cfg(feature = "socket-icmp")]
            _ if handled_by_icmp_socket => Ok(Packet::None),

            // FIXME: do something correct here?
            _ => Err(Error::Unrecognized),
        }
    }

    #[cfg(feature = "proto-ipv6")]
    fn process_ndisc<'frame>(&mut self, timestamp: Instant, ip_repr: Ipv6Repr,
                             repr: NdiscRepr<'frame>) -> Result<Packet<'frame>> {
        let packet = match repr {
            NdiscRepr::NeighborAdvert { lladdr, target_addr, flags } => {
                let ip_addr = ip_repr.src_addr.into();
                match lladdr {
                    Some(lladdr) if lladdr.is_unicast() && target_addr.is_unicast() => {
                        if flags.contains(NdiscNeighborFlags::OVERRIDE) {
                            self.neighbor_cache.fill(ip_addr, lladdr, timestamp)
                        } else {
                            if self.neighbor_cache.lookup_pure(&ip_addr, timestamp).is_none() {
                                    self.neighbor_cache.fill(ip_addr, lladdr, timestamp)
                            }
                        }
                    },
                    _ => (),
                }
                Ok(Packet::None)
            }
            NdiscRepr::NeighborSolicit { target_addr, lladdr, .. } => {
                match lladdr {
                    Some(lladdr) if lladdr.is_unicast() && target_addr.is_unicast() => {
                        self.neighbor_cache.fill(ip_repr.src_addr.into(), lladdr, timestamp)
                    },
                    _ => (),
                }
                if self.has_solicited_node(ip_repr.dst_addr) && self.has_ip_addr(target_addr) {
                    let advert = Icmpv6Repr::Ndisc(NdiscRepr::NeighborAdvert {
                        flags: NdiscNeighborFlags::SOLICITED,
                        target_addr: target_addr,
                        lladdr: Some(self.ethernet_addr)
                    });
                    let ip_repr = Ipv6Repr {
                        src_addr: target_addr,
                        dst_addr: ip_repr.src_addr,
                        next_header: IpProtocol::Icmpv6,
                        hop_limit: 0xff,
                        payload_len: advert.buffer_len()
                    };
                    Ok(Packet::Icmpv6((ip_repr, advert)))
                } else {
                    Ok(Packet::None)
                }
            }
            _ => Ok(Packet::None)
        };
        packet
    }

    #[cfg(feature = "proto-ipv6")]
    fn process_hopbyhop<'frame>(&mut self, sockets: &mut SocketSet, timestamp: Instant,
                                ipv6_repr: Ipv6Repr, handled_by_raw_socket: bool,
                                ip_payload: &'frame [u8]) -> Result<Packet<'frame>>
    {
        let hbh_pkt = Ipv6HopByHopHeader::new_checked(ip_payload)?;
        let hbh_repr = Ipv6HopByHopRepr::parse(&hbh_pkt)?;
        for result in hbh_repr.options() {
            let opt_repr = result?;
            match opt_repr {
                Ipv6OptionRepr::Pad1 | Ipv6OptionRepr::PadN(_) => (),
                Ipv6OptionRepr::Unknown { type_, .. } => {
                    match Ipv6OptionFailureType::from(type_) {
                        Ipv6OptionFailureType::Skip => (),
                        Ipv6OptionFailureType::Discard => {
                            return Ok(Packet::None);
                        },
                        _ => {
                            // FIXME(dlrobertson): Send an ICMPv6 parameter problem message
                            // here.
                            return Err(Error::Unrecognized);
                        }
                    }
                }
                _ => return Err(Error::Unrecognized),
            }
        }
        self.process_nxt_hdr(sockets, timestamp, ipv6_repr, hbh_repr.next_header,
                             handled_by_raw_socket, &ip_payload[hbh_repr.buffer_len()..])
    }

    #[cfg(feature = "proto-ipv4")]
    fn process_icmpv4<'frame>(&self, _sockets: &mut SocketSet, ip_repr: IpRepr,
                              ip_payload: &'frame [u8]) -> Result<Packet<'frame>>
    {
        let icmp_packet = Icmpv4Packet::new_checked(ip_payload)?;
        let checksum_caps = self.device_capabilities.checksum.clone();
        let icmp_repr = Icmpv4Repr::parse(&icmp_packet, &checksum_caps)?;

        #[cfg(feature = "socket-icmp")]
        let mut handled_by_icmp_socket = false;

        #[cfg(all(feature = "socket-icmp", feature = "proto-ipv4"))]
        for mut icmp_socket in _sockets.iter_mut().filter_map(IcmpSocket::downcast) {
            if !icmp_socket.accepts(&ip_repr, &icmp_repr.into(), &checksum_caps) { continue }

            match icmp_socket.process(&ip_repr, &icmp_repr.into(), &checksum_caps) {
                // The packet is valid and handled by socket.
                Ok(()) => handled_by_icmp_socket = true,
                // The socket buffer is full.
                Err(Error::Exhausted) => (),
                // ICMP sockets don't validate the packets in any way.
                Err(_) => unreachable!(),
            }
        }

        match icmp_repr {
            // Respond to echo requests.
            #[cfg(feature = "proto-ipv4")]
            Icmpv4Repr::EchoRequest { ident, seq_no, data } => {
                let icmp_reply_repr = Icmpv4Repr::EchoReply {
                    ident:  ident,
                    seq_no: seq_no,
                    data:   data
                };
                match ip_repr {
                    IpRepr::Ipv4(ipv4_repr) => Ok(self.icmpv4_reply(ipv4_repr, icmp_reply_repr)),
                    _ => Err(Error::Unrecognized),
                }
            },

            // Ignore any echo replies.
            Icmpv4Repr::EchoReply { .. } => Ok(Packet::None),

            // Don't report an error if a packet with unknown type
            // has been handled by an ICMP socket
            #[cfg(feature = "socket-icmp")]
            _ if handled_by_icmp_socket => Ok(Packet::None),

            // FIXME: do something correct here?
            _ => Err(Error::Unrecognized),
        }
    }

    #[cfg(feature = "proto-ipv4")]
    fn icmpv4_reply<'frame, 'icmp: 'frame>
                   (&self, ipv4_repr: Ipv4Repr, icmp_repr: Icmpv4Repr<'icmp>) ->
                   Packet<'frame>
    {
        if ipv4_repr.dst_addr.is_unicast() {
            let ipv4_reply_repr = Ipv4Repr {
                src_addr:    ipv4_repr.dst_addr,
                dst_addr:    ipv4_repr.src_addr,
                protocol:    IpProtocol::Icmp,
                payload_len: icmp_repr.buffer_len(),
                hop_limit:   64
            };
            Packet::Icmpv4((ipv4_reply_repr, icmp_repr))
        } else {
            // Do not send any ICMP replies to a broadcast destination address.
            Packet::None
        }
    }

    #[cfg(feature = "proto-ipv6")]
    fn icmpv6_reply<'frame, 'icmp: 'frame>
                   (&self, ipv6_repr: Ipv6Repr, icmp_repr: Icmpv6Repr<'icmp>) ->
                   Packet<'frame>
    {
        if ipv6_repr.dst_addr.is_unicast() {
            let ipv6_reply_repr = Ipv6Repr {
                src_addr:    ipv6_repr.dst_addr,
                dst_addr:    ipv6_repr.src_addr,
                next_header: IpProtocol::Icmpv6,
                payload_len: icmp_repr.buffer_len(),
                hop_limit:   64
            };
            Packet::Icmpv6((ipv6_reply_repr, icmp_repr))
        } else {
            // Do not send any ICMP replies to a broadcast destination address.
            Packet::None
        }
    }

    #[cfg(feature = "socket-udp")]
    fn process_udp<'frame>(&self, sockets: &mut SocketSet,
                           ip_repr: IpRepr, ip_payload: &'frame [u8]) ->
                          Result<Packet<'frame>>
    {
        let (src_addr, dst_addr) = (ip_repr.src_addr(), ip_repr.dst_addr());
        let udp_packet = UdpPacket::new_checked(ip_payload)?;
        let checksum_caps = self.device_capabilities.checksum.clone();
        let udp_repr = UdpRepr::parse(&udp_packet, &src_addr, &dst_addr, &checksum_caps)?;

        for mut udp_socket in sockets.iter_mut().filter_map(UdpSocket::downcast) {
            if !udp_socket.accepts(&ip_repr, &udp_repr) { continue }

            match udp_socket.process(&ip_repr, &udp_repr) {
                // The packet is valid and handled by socket.
                Ok(()) => return Ok(Packet::None),
                // The packet is malformed, or the socket buffer is full.
                Err(e) => return Err(e)
            }
        }

        // The packet wasn't handled by a socket, send an ICMP port unreachable packet.
        match ip_repr {
            #[cfg(feature = "proto-ipv4")]
            IpRepr::Ipv4(ipv4_repr) => {
                let payload_len = icmp_reply_payload_len(ip_payload.len(), IPV4_MIN_MTU,
                                                         ipv4_repr.buffer_len());
                let icmpv4_reply_repr = Icmpv4Repr::DstUnreachable {
                    reason: Icmpv4DstUnreachable::PortUnreachable,
                    header: ipv4_repr,
                    data:   &ip_payload[0..payload_len]
                };
                Ok(self.icmpv4_reply(ipv4_repr, icmpv4_reply_repr))
            },
            #[cfg(feature = "proto-ipv6")]
            IpRepr::Ipv6(ipv6_repr) => {
                let payload_len = icmp_reply_payload_len(ip_payload.len(), IPV6_MIN_MTU,
                                                         ipv6_repr.buffer_len());
                let icmpv6_reply_repr = Icmpv6Repr::DstUnreachable {
                    reason: Icmpv6DstUnreachable::PortUnreachable,
                    header: ipv6_repr,
                    data:   &ip_payload[0..payload_len]
                };
                Ok(self.icmpv6_reply(ipv6_repr, icmpv6_reply_repr))
            },
            IpRepr::Unspecified { .. } |
            IpRepr::__Nonexhaustive => Err(Error::Unaddressable),
        }
    }

    #[cfg(feature = "socket-tcp")]
    fn process_tcp<'frame>(&self, sockets: &mut SocketSet, timestamp: Instant,
                           ip_repr: IpRepr, ip_payload: &'frame [u8]) ->
                          Result<Packet<'frame>>
    {
        let (src_addr, dst_addr) = (ip_repr.src_addr(), ip_repr.dst_addr());
        let tcp_packet = TcpPacket::new_checked(ip_payload)?;
        let checksum_caps = self.device_capabilities.checksum.clone();
        let tcp_repr = TcpRepr::parse(&tcp_packet, &src_addr, &dst_addr, &checksum_caps)?;

        for mut tcp_socket in sockets.iter_mut().filter_map(TcpSocket::downcast) {
            if !tcp_socket.accepts(&ip_repr, &tcp_repr) { continue }

            match tcp_socket.process(timestamp, &ip_repr, &tcp_repr) {
                // The packet is valid and handled by socket.
                Ok(reply) => return Ok(reply.map_or(Packet::None, Packet::Tcp)),
                // The packet is malformed, or doesn't match the socket state,
                // or the socket buffer is full.
                Err(e) => return Err(e)
            }
        }

        if tcp_repr.control == TcpControl::Rst {
            // Never reply to a TCP RST packet with another TCP RST packet.
            Ok(Packet::None)
        } else {
            // The packet wasn't handled by a socket, send a TCP RST packet.
            Ok(Packet::Tcp(TcpSocket::rst_reply(&ip_repr, &tcp_repr)))
        }
    }

    fn dispatch<Tx>(&mut self, tx_token: Tx, timestamp: Instant,
                    packet: Packet) -> Result<()>
        where Tx: TxToken
    {
        let checksum_caps = self.device_capabilities.checksum.clone();
        match packet {
            #[cfg(feature = "proto-ipv4")]
            Packet::Arp(arp_repr) => {
                let dst_hardware_addr =
                    match arp_repr {
                        ArpRepr::EthernetIpv4 { target_hardware_addr, .. } => target_hardware_addr,
                        _ => unreachable!()
                    };

                self.dispatch_ethernet(tx_token, timestamp, arp_repr.buffer_len(), |mut frame| {
                    frame.set_dst_addr(dst_hardware_addr);
                    frame.set_ethertype(EthernetProtocol::Arp);

                    let mut packet = ArpPacket::new_unchecked(frame.payload_mut());
                    arp_repr.emit(&mut packet);
                })
            },
            #[cfg(feature = "proto-ipv4")]
            Packet::Icmpv4((ipv4_repr, icmpv4_repr)) => {
                self.dispatch_ip(tx_token, timestamp, IpRepr::Ipv4(ipv4_repr),
                                 |_ip_repr, payload| {
                    icmpv4_repr.emit(&mut Icmpv4Packet::new_unchecked(payload), &checksum_caps);
                })
            }
            #[cfg(feature = "proto-ipv6")]
            Packet::Icmpv6((ipv6_repr, icmpv6_repr)) => {
                self.dispatch_ip(tx_token, timestamp, IpRepr::Ipv6(ipv6_repr),
                                 |ip_repr, payload| {
                    icmpv6_repr.emit(&ip_repr.src_addr(), &ip_repr.dst_addr(),
                                     &mut Icmpv6Packet::new_unchecked(payload), &checksum_caps);
                })
            }
            #[cfg(feature = "socket-raw")]
            Packet::Raw((ip_repr, raw_packet)) => {
                self.dispatch_ip(tx_token, timestamp, ip_repr, |_ip_repr, payload| {
                    payload.copy_from_slice(raw_packet);
                })
            }
            #[cfg(feature = "socket-udp")]
            Packet::Udp((ip_repr, udp_repr)) => {
                self.dispatch_ip(tx_token, timestamp, ip_repr, |ip_repr, payload| {
                    udp_repr.emit(&mut UdpPacket::new_unchecked(payload),
                                  &ip_repr.src_addr(), &ip_repr.dst_addr(),
                                  &checksum_caps);
                })
            }
            #[cfg(feature = "socket-tcp")]
            Packet::Tcp((ip_repr, mut tcp_repr)) => {
                let caps = self.device_capabilities.clone();
                self.dispatch_ip(tx_token, timestamp, ip_repr, |ip_repr, payload| {
                    // This is a terrible hack to make TCP performance more acceptable on systems
                    // where the TCP buffers are significantly larger than network buffers,
                    // e.g. a 64 kB TCP receive buffer (and so, when empty, a 64k window)
                    // together with four 1500 B Ethernet receive buffers. If left untreated,
                    // this would result in our peer pushing our window and sever packet loss.
                    //
                    // I'm really not happy about this "solution" but I don't know what else to do.
                    if let Some(max_burst_size) = caps.max_burst_size {
                        let mut max_segment_size = caps.max_transmission_unit;
                        max_segment_size -= EthernetFrame::<&[u8]>::header_len();
                        max_segment_size -= ip_repr.buffer_len();
                        max_segment_size -= tcp_repr.header_len();

                        let max_window_size = max_burst_size * max_segment_size;
                        if tcp_repr.window_len as usize > max_window_size {
                            tcp_repr.window_len = max_window_size as u16;
                        }
                    }

                    tcp_repr.emit(&mut TcpPacket::new_unchecked(payload),
                                  &ip_repr.src_addr(), &ip_repr.dst_addr(),
                                  &checksum_caps);
                })
            }
            Packet::None => Ok(())
        }
    }

    fn dispatch_ethernet<Tx, F>(&mut self, tx_token: Tx, timestamp: Instant,
                                buffer_len: usize, f: F) -> Result<()>
        where Tx: TxToken, F: FnOnce(EthernetFrame<&mut [u8]>)
    {
        let tx_len = EthernetFrame::<&[u8]>::buffer_len(buffer_len);
        tx_token.consume(timestamp, tx_len, |tx_buffer| {
            debug_assert!(tx_buffer.as_ref().len() == tx_len);
            let mut frame = EthernetFrame::new_unchecked(tx_buffer.as_mut());
            frame.set_src_addr(self.ethernet_addr);

            f(frame);

            Ok(())
        })
    }

    fn in_same_network(&self, addr: &IpAddress) -> bool {
        self.ip_addrs
            .iter()
            .find(|cidr| cidr.contains_addr(addr))
            .is_some()
    }

    fn route(&self, addr: &IpAddress, timestamp: Instant) -> Result<IpAddress> {
        // Send directly.
        if self.in_same_network(addr) || addr.is_broadcast() {
            return Ok(addr.clone())
        }

        // Route via a router.
        match self.routes.lookup(addr, timestamp) {
            Some(router_addr) => Ok(router_addr),
            None => Err(Error::Unaddressable),
        }
    }

    fn has_neighbor<'a>(&self, addr: &'a IpAddress, timestamp: Instant) -> bool {
        match self.route(addr, timestamp) {
            Ok(routed_addr) => {
                self.neighbor_cache
                    .lookup_pure(&routed_addr, timestamp)
                    .is_some()
            }
            Err(_) => false
        }
    }

    fn lookup_hardware_addr<Tx>(&mut self, tx_token: Tx, timestamp: Instant,
                                src_addr: &IpAddress, dst_addr: &IpAddress) ->
                               Result<(EthernetAddress, Tx)>
        where Tx: TxToken
    {
        if dst_addr.is_multicast() {
            let b = dst_addr.as_bytes();
            let hardware_addr =
                match dst_addr {
                    &IpAddress::Unspecified =>
                        None,
                    #[cfg(feature = "proto-ipv4")]
                    &IpAddress::Ipv4(_addr) =>
                        Some(EthernetAddress::from_bytes(&[
                            0x01, 0x00,
                            0x5e, b[1] & 0x7F,
                            b[2], b[3],
                        ])),
                    #[cfg(feature = "proto-ipv6")]
                    &IpAddress::Ipv6(_addr) =>
                        Some(EthernetAddress::from_bytes(&[
                            0x33, 0x33,
                            b[12], b[13],
                            b[14], b[15],
                        ])),
                    &IpAddress::__Nonexhaustive =>
                        unreachable!()
                };
            match hardware_addr {
                Some(hardware_addr) =>
                    // Destination is multicast
                    return Ok((hardware_addr, tx_token)),
                None =>
                    // Continue
                    (),
            }
        }

        let dst_addr = self.route(dst_addr, timestamp)?;

        match self.neighbor_cache.lookup(&dst_addr, timestamp) {
            NeighborAnswer::Found(hardware_addr) =>
                return Ok((hardware_addr, tx_token)),
            NeighborAnswer::RateLimited =>
                return Err(Error::Unaddressable),
            NeighborAnswer::NotFound => (),
        }

        match (src_addr, dst_addr) {
            #[cfg(feature = "proto-ipv4")]
            (&IpAddress::Ipv4(src_addr), IpAddress::Ipv4(dst_addr)) => {
                net_debug!("address {} not in neighbor cache, sending ARP request",
                           dst_addr);

                let arp_repr = ArpRepr::EthernetIpv4 {
                    operation: ArpOperation::Request,
                    source_hardware_addr: self.ethernet_addr,
                    source_protocol_addr: src_addr,
                    target_hardware_addr: EthernetAddress::BROADCAST,
                    target_protocol_addr: dst_addr,
                };

                self.dispatch_ethernet(tx_token, timestamp, arp_repr.buffer_len(), |mut frame| {
                    frame.set_dst_addr(EthernetAddress::BROADCAST);
                    frame.set_ethertype(EthernetProtocol::Arp);

                    arp_repr.emit(&mut ArpPacket::new_unchecked(frame.payload_mut()))
                })?;

                Err(Error::Unaddressable)
            }

            #[cfg(feature = "proto-ipv6")]
            (&IpAddress::Ipv6(src_addr), IpAddress::Ipv6(dst_addr)) => {
                net_debug!("address {} not in neighbor cache, sending Neighbor Solicitation",
                           dst_addr);

                let checksum_caps = self.device_capabilities.checksum.clone();

                let solicit = Icmpv6Repr::Ndisc(NdiscRepr::NeighborSolicit {
                    target_addr: src_addr,
                    lladdr: Some(self.ethernet_addr),
                });

                let ip_repr = IpRepr::Ipv6(Ipv6Repr {
                    src_addr: src_addr,
                    dst_addr: dst_addr.solicited_node(),
                    next_header: IpProtocol::Icmpv6,
                    payload_len: solicit.buffer_len(),
                    hop_limit: 0xff
                });

                self.dispatch_ip(tx_token, timestamp, ip_repr, |ip_repr, payload| {
                    solicit.emit(&ip_repr.src_addr(), &ip_repr.dst_addr(),
                                 &mut Icmpv6Packet::new_unchecked(payload), &checksum_caps);
                })?;

                Err(Error::Unaddressable)
            }

            _ => Err(Error::Unaddressable)
        }
    }

    fn dispatch_ip<Tx, F>(&mut self, tx_token: Tx, timestamp: Instant,
                          ip_repr: IpRepr, f: F) -> Result<()>
        where Tx: TxToken, F: FnOnce(IpRepr, &mut [u8])
    {
        let ip_repr = ip_repr.lower(&self.ip_addrs)?;
        let checksum_caps = self.device_capabilities.checksum.clone();

        let (dst_hardware_addr, tx_token) =
            self.lookup_hardware_addr(tx_token, timestamp,
                                      &ip_repr.src_addr(), &ip_repr.dst_addr())?;

        self.dispatch_ethernet(tx_token, timestamp, ip_repr.total_len(), |mut frame| {
            frame.set_dst_addr(dst_hardware_addr);
            match ip_repr {
                #[cfg(feature = "proto-ipv4")]
                IpRepr::Ipv4(_) => frame.set_ethertype(EthernetProtocol::Ipv4),
                #[cfg(feature = "proto-ipv6")]
                IpRepr::Ipv6(_) => frame.set_ethertype(EthernetProtocol::Ipv6),
                _ => return
            }

            ip_repr.emit(frame.payload_mut(), &checksum_caps);

            let payload = &mut frame.payload_mut()[ip_repr.buffer_len()..];
            f(ip_repr, payload)
        })
    }
}

#[cfg(test)]
mod test {
    use std::collections::BTreeMap;
    use {Result, Error};

    use super::InterfaceBuilder;
    use iface::{NeighborCache, EthernetInterface};
    use phy::{self, Loopback, ChecksumCapabilities};
    use time::Instant;
    use socket::SocketSet;
    #[cfg(feature = "proto-ipv4")]
    use wire::{ArpOperation, ArpPacket, ArpRepr};
    use wire::{EthernetAddress, EthernetFrame, EthernetProtocol};
    use wire::{IpAddress, IpCidr, IpProtocol, IpRepr};
    #[cfg(feature = "proto-ipv4")]
    use wire::{Ipv4Address, Ipv4Repr};
    #[cfg(feature = "proto-ipv4")]
    use wire::{Icmpv4Repr, Icmpv4DstUnreachable};
    #[cfg(all(feature = "socket-udp", any(feature = "proto-ipv4", feature = "proto-ipv6")))]
    use wire::{UdpPacket, UdpRepr};
    #[cfg(feature = "proto-ipv6")]
    use wire::{Ipv6Address, Ipv6Repr};
    #[cfg(feature = "proto-ipv6")]
    use wire::{Icmpv6Packet, Icmpv6Repr, Icmpv6ParamProblem};
    #[cfg(feature = "proto-ipv6")]
    use wire::{NdiscNeighborFlags, NdiscRepr};
    #[cfg(feature = "proto-ipv6")]
    use wire::{Ipv6HopByHopHeader, Ipv6Option, Ipv6OptionRepr};
    #[cfg(all(feature = "fragmentation-ipv4", feature = "std"))]
    use iface::{FragmentSet, FragmentedPacket};
    #[cfg(all(feature = "fragmentation-ipv4", feature = "std"))]
    use wire::{Ipv4Packet};

    use super::Packet;

    fn create_loopback<'a, 'b, 'c, 'd>() -> (EthernetInterface<'static, 'b, 'c, 'd, Loopback>,
                                         SocketSet<'static, 'a, 'b>) {
        // Create a basic device
        let device = Loopback::new();
        let ip_addrs = [
            #[cfg(feature = "proto-ipv4")]
            IpCidr::new(IpAddress::v4(127, 0, 0, 1), 8),
            #[cfg(feature = "proto-ipv6")]
            IpCidr::new(IpAddress::v6(0, 0, 0, 0, 0, 0, 0, 1), 128),
            #[cfg(feature = "proto-ipv6")]
            IpCidr::new(IpAddress::v6(0xfdbe, 0, 0, 0, 0, 0, 0, 1), 64),
        ];

        let iface = InterfaceBuilder::new(device)
                .ethernet_addr(EthernetAddress::default())
                .neighbor_cache(NeighborCache::new(BTreeMap::new()))
                .ip_addrs(ip_addrs)
                .finalize();

        (iface, SocketSet::new(vec![]))
    }

    #[derive(Debug, PartialEq)]
    struct MockTxToken;

    impl phy::TxToken for MockTxToken {
        fn consume<R, F>(self, _: Instant, _: usize, _: F) -> Result<R>
                where F: FnOnce(&mut [u8]) -> Result<R> {
            Err(Error::__Nonexhaustive)
        }
    }

    #[test]
    #[should_panic(expected = "a required option was not set")]
    fn test_builder_initialization_panic() {
        InterfaceBuilder::new(Loopback::new()).finalize();
    }

    #[test]
    fn test_no_icmp_no_unicast() {
        let (mut iface, mut socket_set) = create_loopback();

        let mut eth_bytes = vec![0u8; 54];

        // Unknown Ipv4 Protocol
        //
        // Because the destination is the broadcast address
        // this should not trigger and Destination Unreachable
        // response. See RFC 1122 § 3.2.2.
        #[cfg(all(feature = "proto-ipv4", not(feature = "proto-ipv6")))]
        let repr = IpRepr::Ipv4(Ipv4Repr {
            src_addr:    Ipv4Address([0x7f, 0x00, 0x00, 0x01]),
            dst_addr:    Ipv4Address::BROADCAST,
            protocol:    IpProtocol::Unknown(0x0c),
            payload_len: 0,
            hop_limit:   0x40
        });
        #[cfg(feature = "proto-ipv6")]
        let repr = IpRepr::Ipv6(Ipv6Repr {
            src_addr:    Ipv6Address::new(0xfe80, 0, 0, 0, 0, 0, 0, 1),
            dst_addr:    Ipv6Address::LINK_LOCAL_ALL_NODES,
            next_header: IpProtocol::Unknown(0x0c),
            payload_len: 0,
            hop_limit:   0x40
        });

        let frame = {
            let mut frame = EthernetFrame::new_unchecked(&mut eth_bytes);
            frame.set_dst_addr(EthernetAddress::BROADCAST);
            frame.set_src_addr(EthernetAddress([0x52, 0x54, 0x00, 0x00, 0x00, 0x00]));
            frame.set_ethertype(EthernetProtocol::Ipv4);
            repr.emit(frame.payload_mut(), &ChecksumCapabilities::default());
            EthernetFrame::new_unchecked(&*frame.into_inner())
        };

        // Ensure that the unknown protocol frame does not trigger an
        // ICMP error response when the destination address is a
        // broadcast address
<<<<<<< HEAD
        assert_eq!(iface.inner.process_ipv4(&mut socket_set, Instant::from_millis(0), &frame, &mut None),
=======
        #[cfg(all(feature = "proto-ipv4", not(feature = "proto-ipv6")))]
        assert_eq!(iface.inner.process_ipv4(&mut socket_set, Instant::from_millis(0), &frame),
>>>>>>> 4a253fec
                   Ok(Packet::None));
        #[cfg(feature = "proto-ipv6")]
        assert_eq!(iface.inner.process_ipv6(&mut socket_set, Instant::from_millis(0), &frame),
                   Ok(Packet::None));
    }

    #[test]
    #[cfg(feature = "proto-ipv4")]
    fn test_icmp_error_no_payload() {
        static NO_BYTES: [u8; 0] = [];
        let (mut iface, mut socket_set) = create_loopback();

        let mut eth_bytes = vec![0u8; 34];

        // Unknown Ipv4 Protocol with no payload
        let repr = IpRepr::Ipv4(Ipv4Repr {
            src_addr:    Ipv4Address([0x7f, 0x00, 0x00, 0x02]),
            dst_addr:    Ipv4Address([0x7f, 0x00, 0x00, 0x01]),
            protocol:    IpProtocol::Unknown(0x0c),
            payload_len: 0,
            hop_limit:   0x40
        });

        // emit the above repr to a frame
        let frame = {
            let mut frame = EthernetFrame::new_unchecked(&mut eth_bytes);
            frame.set_dst_addr(EthernetAddress([0x00, 0x00, 0x00, 0x00, 0x00, 0x00]));
            frame.set_src_addr(EthernetAddress([0x52, 0x54, 0x00, 0x00, 0x00, 0x00]));
            frame.set_ethertype(EthernetProtocol::Ipv4);
            repr.emit(frame.payload_mut(), &ChecksumCapabilities::default());
            EthernetFrame::new_unchecked(&*frame.into_inner())
        };

        // The expected Destination Unreachable response due to the
        // unknown protocol
        let icmp_repr = Icmpv4Repr::DstUnreachable {
            reason: Icmpv4DstUnreachable::ProtoUnreachable,
            header: Ipv4Repr {
                src_addr: Ipv4Address([0x7f, 0x00, 0x00, 0x02]),
                dst_addr: Ipv4Address([0x7f, 0x00, 0x00, 0x01]),
                protocol: IpProtocol::Unknown(12),
                payload_len: 0,
                hop_limit: 64
            },
            data: &NO_BYTES
        };

        let expected_repr = Packet::Icmpv4((
            Ipv4Repr {
                src_addr: Ipv4Address([0x7f, 0x00, 0x00, 0x01]),
                dst_addr: Ipv4Address([0x7f, 0x00, 0x00, 0x02]),
                protocol: IpProtocol::Icmp,
                payload_len: icmp_repr.buffer_len(),
                hop_limit: 64
            },
            icmp_repr
        ));

        // Ensure that the unknown protocol triggers an error response.
        // And we correctly handle no payload.
        assert_eq!(iface.inner.process_ipv4(&mut socket_set, Instant::from_millis(0), &frame, &mut None),
                   Ok(expected_repr));
    }

    #[test]
    #[cfg(all(feature = "socket-udp", feature = "proto-ipv4"))]
    fn test_icmp_error_port_unreachable() {
        static UDP_PAYLOAD: [u8; 12] = [
            0x48, 0x65, 0x6c, 0x6c,
            0x6f, 0x2c, 0x20, 0x57,
            0x6f, 0x6c, 0x64, 0x21
        ];
        let (iface, mut socket_set) = create_loopback();

        let mut udp_bytes_unicast = vec![0u8; 20];
        let mut udp_bytes_broadcast = vec![0u8; 20];
        let mut packet_unicast = UdpPacket::new_unchecked(&mut udp_bytes_unicast);
        let mut packet_broadcast = UdpPacket::new_unchecked(&mut udp_bytes_broadcast);

        let udp_repr = UdpRepr {
            src_port: 67,
            dst_port: 68,
            payload:  &UDP_PAYLOAD
        };

        let ip_repr = IpRepr::Ipv4(Ipv4Repr {
            src_addr:    Ipv4Address([0x7f, 0x00, 0x00, 0x02]),
            dst_addr:    Ipv4Address([0x7f, 0x00, 0x00, 0x01]),
            protocol:    IpProtocol::Udp,
            payload_len: udp_repr.buffer_len(),
            hop_limit:   64
        });

        // Emit the representations to a packet
        udp_repr.emit(&mut packet_unicast, &ip_repr.src_addr(),
                      &ip_repr.dst_addr(), &ChecksumCapabilities::default());

        let data = packet_unicast.into_inner();

        // The expected Destination Unreachable ICMPv4 error response due
        // to no sockets listening on the destination port.
        let icmp_repr = Icmpv4Repr::DstUnreachable {
            reason: Icmpv4DstUnreachable::PortUnreachable,
            header: Ipv4Repr {
                src_addr: Ipv4Address([0x7f, 0x00, 0x00, 0x02]),
                dst_addr: Ipv4Address([0x7f, 0x00, 0x00, 0x01]),
                protocol: IpProtocol::Udp,
                payload_len: udp_repr.buffer_len(),
                hop_limit: 64
            },
            data: &data
        };
        let expected_repr = Packet::Icmpv4((
            Ipv4Repr {
                src_addr: Ipv4Address([0x7f, 0x00, 0x00, 0x01]),
                dst_addr: Ipv4Address([0x7f, 0x00, 0x00, 0x02]),
                protocol: IpProtocol::Icmp,
                payload_len: icmp_repr.buffer_len(),
                hop_limit: 64
            },
            icmp_repr
        ));

        // Ensure that the unknown protocol triggers an error response.
        // And we correctly handle no payload.
        assert_eq!(iface.inner.process_udp(&mut socket_set, ip_repr, data),
                   Ok(expected_repr));

        let ip_repr = IpRepr::Ipv4(Ipv4Repr {
            src_addr:    Ipv4Address([0x7f, 0x00, 0x00, 0x02]),
            dst_addr:    Ipv4Address::BROADCAST,
            protocol:    IpProtocol::Udp,
            payload_len: udp_repr.buffer_len(),
            hop_limit:   64
        });

        // Emit the representations to a packet
        udp_repr.emit(&mut packet_broadcast, &ip_repr.src_addr(),
                      &IpAddress::Ipv4(Ipv4Address::BROADCAST),
                      &ChecksumCapabilities::default());

        // Ensure that the port unreachable error does not trigger an
        // ICMP error response when the destination address is a
        // broadcast address and no socket is bound to the port.
        assert_eq!(iface.inner.process_udp(&mut socket_set, ip_repr,
                   packet_broadcast.into_inner()), Ok(Packet::None));
    }

    #[test]
    #[cfg(feature = "socket-udp")]
    fn test_handle_udp_broadcast() {
        use socket::{UdpSocket, UdpSocketBuffer, UdpPacketMetadata};
        use wire::IpEndpoint;

        static UDP_PAYLOAD: [u8; 5] = [0x48, 0x65, 0x6c, 0x6c, 0x6f];

        let (iface, mut socket_set) = create_loopback();

        let rx_buffer = UdpSocketBuffer::new(vec![UdpPacketMetadata::EMPTY], vec![0; 15]);
        let tx_buffer = UdpSocketBuffer::new(vec![UdpPacketMetadata::EMPTY], vec![0; 15]);

        let udp_socket = UdpSocket::new(rx_buffer, tx_buffer);

        let mut udp_bytes = vec![0u8; 13];
        let mut packet = UdpPacket::new_unchecked(&mut udp_bytes);

        let socket_handle = socket_set.add(udp_socket);

        #[cfg(feature = "proto-ipv6")]
        let src_ip = Ipv6Address::new(0xfe80, 0, 0, 0, 0, 0, 0, 1);
        #[cfg(all(not(feature = "proto-ipv6"), feature = "proto-ipv4"))]
        let src_ip = Ipv4Address::new(0x7f, 0x00, 0x00, 0x02);

        let udp_repr = UdpRepr {
            src_port: 67,
            dst_port: 68,
            payload:  &UDP_PAYLOAD
        };

        #[cfg(feature = "proto-ipv6")]
        let ip_repr = IpRepr::Ipv6(Ipv6Repr {
            src_addr:    src_ip,
            dst_addr:    Ipv6Address::LINK_LOCAL_ALL_NODES,
            next_header: IpProtocol::Udp,
            payload_len: udp_repr.buffer_len(),
            hop_limit:   0x40
        });
        #[cfg(all(not(feature = "proto-ipv6"), feature = "proto-ipv4"))]
        let ip_repr = IpRepr::Ipv4(Ipv4Repr {
            src_addr:    src_ip,
            dst_addr:    Ipv4Address::BROADCAST,
            protocol:    IpProtocol::Udp,
            payload_len: udp_repr.buffer_len(),
            hop_limit:   0x40
        });

        {
            // Bind the socket to port 68
            let mut socket = socket_set.get::<UdpSocket>(socket_handle);
            assert_eq!(socket.bind(68), Ok(()));
            assert!(!socket.can_recv());
            assert!(socket.can_send());
        }

        udp_repr.emit(&mut packet, &ip_repr.src_addr(), &ip_repr.dst_addr(),
                      &ChecksumCapabilities::default());

        // Packet should be handled by bound UDP socket
        assert_eq!(iface.inner.process_udp(&mut socket_set, ip_repr, packet.into_inner()),
                   Ok(Packet::None));

        {
            // Make sure the payload to the UDP packet processed by process_udp is
            // appended to the bound sockets rx_buffer
            let mut socket = socket_set.get::<UdpSocket>(socket_handle);
            assert!(socket.can_recv());
            assert_eq!(socket.recv(), Ok((&UDP_PAYLOAD[..], IpEndpoint::new(src_ip.into(), 67))));
        }
    }

    #[test]
    #[cfg(feature = "socket-udp")]
    fn test_icmp_reply_size() {
        #[cfg(all(feature = "proto-ipv4", not(feature = "proto-ipv6")))]
        use wire::IPV4_MIN_MTU as MIN_MTU;
        #[cfg(feature = "proto-ipv6")]
        use wire::Icmpv6DstUnreachable;
        #[cfg(feature = "proto-ipv6")]
        use wire::IPV6_MIN_MTU as MIN_MTU;

        #[cfg(all(feature = "proto-ipv4", not(feature = "proto-ipv6")))]
        const MAX_PAYLOAD_LEN: usize = 528;
        #[cfg(feature = "proto-ipv6")]
        const MAX_PAYLOAD_LEN: usize = 1192;

        let (iface, mut socket_set) = create_loopback();

        #[cfg(all(feature = "proto-ipv4", not(feature = "proto-ipv6")))]
        let src_addr = Ipv4Address([192, 168, 1, 1]);
        #[cfg(all(feature = "proto-ipv4", not(feature = "proto-ipv6")))]
        let dst_addr = Ipv4Address([192, 168, 1, 2]);
        #[cfg(feature = "proto-ipv6")]
        let src_addr = Ipv6Address::new(0xfe80, 0, 0, 0, 0, 0, 0, 1);
        #[cfg(feature = "proto-ipv6")]
        let dst_addr = Ipv6Address::new(0xfe80, 0, 0, 0, 0, 0, 0, 2);

        // UDP packet that if not tructated will cause a icmp port unreachable reply
        // to exeed the minimum mtu bytes in length.
        let udp_repr = UdpRepr {
            src_port: 67,
            dst_port: 68,
            payload: &[0x2a; MAX_PAYLOAD_LEN]
        };
        let mut bytes = vec![0xff; udp_repr.buffer_len()];
        let mut packet = UdpPacket::new_unchecked(&mut bytes[..]);
        udp_repr.emit(&mut packet, &src_addr.into(), &dst_addr.into(), &ChecksumCapabilities::default());
        #[cfg(all(feature = "proto-ipv4", not(feature = "proto-ipv6")))]
        let ip_repr = Ipv4Repr {
            src_addr: src_addr,
            dst_addr: dst_addr,
            protocol: IpProtocol::Udp,
            hop_limit: 64,
            payload_len: udp_repr.buffer_len()
        };
        #[cfg(feature = "proto-ipv6")]
        let ip_repr = Ipv6Repr {
            src_addr: src_addr,
            dst_addr: dst_addr,
            next_header: IpProtocol::Udp,
            hop_limit: 64,
            payload_len: udp_repr.buffer_len()
        };
        let payload = packet.into_inner();

        // Expected packets
        #[cfg(feature = "proto-ipv6")]
        let expected_icmp_repr = Icmpv6Repr::DstUnreachable {
            reason: Icmpv6DstUnreachable::PortUnreachable,
            header: ip_repr,
            data:   &payload[..MAX_PAYLOAD_LEN]
        };
        #[cfg(feature = "proto-ipv6")]
        let expected_ip_repr = Ipv6Repr {
            src_addr: dst_addr,
            dst_addr: src_addr,
            next_header: IpProtocol::Icmpv6,
            hop_limit: 64,
            payload_len: expected_icmp_repr.buffer_len()
        };
        #[cfg(all(feature = "proto-ipv4", not(feature = "proto-ipv6")))]
        let expected_icmp_repr = Icmpv4Repr::DstUnreachable {
            reason: Icmpv4DstUnreachable::PortUnreachable,
            header: ip_repr,
            data:   &payload[..MAX_PAYLOAD_LEN]
        };
        #[cfg(all(feature = "proto-ipv4", not(feature = "proto-ipv6")))]
        let expected_ip_repr = Ipv4Repr {
            src_addr: dst_addr,
            dst_addr: src_addr,
            protocol: IpProtocol::Icmp,
            hop_limit: 64,
            payload_len: expected_icmpv4_repr.buffer_len()
        };

        // The expected packet does not exceed the IPV4_MIN_MTU
        assert_eq!(expected_ip_repr.buffer_len() + expected_icmp_repr.buffer_len(), MIN_MTU);
        // The expected packet and the generated packet are equal
        #[cfg(all(feature = "proto-ipv4", not(feature = "proto-ipv6")))]
        assert_eq!(iface.inner.process_udp(&mut socket_set, ip_repr.into(), payload),
                   Ok(Packet::Icmpv4((expected_ip_repr, expected_icmp_repr))));
        #[cfg(feature = "proto-ipv6")]
        assert_eq!(iface.inner.process_udp(&mut socket_set, ip_repr.into(), payload),
                   Ok(Packet::Icmpv6((expected_ip_repr, expected_icmp_repr))));
    }

    #[test]
    #[cfg(feature = "proto-ipv4")]
    fn test_handle_valid_arp_request() {
        let (mut iface, mut socket_set) = create_loopback();

        let mut eth_bytes = vec![0u8; 42];

        let local_ip_addr = Ipv4Address([0x7f, 0x00, 0x00, 0x01]);
        let remote_ip_addr = Ipv4Address([0x7f, 0x00, 0x00, 0x02]);
        let local_hw_addr = EthernetAddress([0x00, 0x00, 0x00, 0x00, 0x00, 0x00]);
        let remote_hw_addr = EthernetAddress([0x52, 0x54, 0x00, 0x00, 0x00, 0x00]);

        let repr = ArpRepr::EthernetIpv4 {
            operation: ArpOperation::Request,
            source_hardware_addr: remote_hw_addr,
            source_protocol_addr: remote_ip_addr,
            target_hardware_addr: EthernetAddress::default(),
            target_protocol_addr: local_ip_addr,
        };

        let mut frame = EthernetFrame::new_unchecked(&mut eth_bytes);
        frame.set_dst_addr(EthernetAddress::BROADCAST);
        frame.set_src_addr(remote_hw_addr);
        frame.set_ethertype(EthernetProtocol::Arp);
        {
            let mut packet = ArpPacket::new_unchecked(frame.payload_mut());
            repr.emit(&mut packet);
        }

        // Ensure an ARP Request for us triggers an ARP Reply
        assert_eq!(iface.inner.process_ethernet(&mut socket_set, Instant::from_millis(0), frame.into_inner(), &mut None),
                   Ok(Packet::Arp(ArpRepr::EthernetIpv4 {
                       operation: ArpOperation::Reply,
                       source_hardware_addr: local_hw_addr,
                       source_protocol_addr: local_ip_addr,
                       target_hardware_addr: remote_hw_addr,
                       target_protocol_addr: remote_ip_addr
                   })));

        // Ensure the address of the requestor was entered in the cache
        assert_eq!(iface.inner.lookup_hardware_addr(MockTxToken, Instant::from_secs(0),
            &IpAddress::Ipv4(local_ip_addr), &IpAddress::Ipv4(remote_ip_addr)),
            Ok((remote_hw_addr, MockTxToken)));
    }

    #[test]
    #[cfg(feature = "proto-ipv6")]
    fn test_handle_valid_ndisc_request() {
        let (mut iface, mut socket_set) = create_loopback();

        let mut eth_bytes = vec![0u8; 86];

        let local_ip_addr = Ipv6Address::new(0xfdbe, 0, 0, 0, 0, 0, 0, 1);
        let remote_ip_addr = Ipv6Address::new(0xfdbe, 0, 0, 0, 0, 0, 0, 2);
        let local_hw_addr = EthernetAddress([0x00, 0x00, 0x00, 0x00, 0x00, 0x00]);
        let remote_hw_addr = EthernetAddress([0x52, 0x54, 0x00, 0x00, 0x00, 0x00]);

        let solicit = Icmpv6Repr::Ndisc(NdiscRepr::NeighborSolicit {
            target_addr: local_ip_addr,
            lladdr: Some(remote_hw_addr),
        });
        let ip_repr = IpRepr::Ipv6(Ipv6Repr {
            src_addr: remote_ip_addr,
            dst_addr: local_ip_addr.solicited_node(),
            next_header: IpProtocol::Icmpv6,
            hop_limit: 0xff,
            payload_len: solicit.buffer_len()
        });

        let mut frame = EthernetFrame::new_unchecked(&mut eth_bytes);
        frame.set_dst_addr(EthernetAddress([0x33, 0x33, 0x00, 0x00, 0x00, 0x00]));
        frame.set_src_addr(remote_hw_addr);
        frame.set_ethertype(EthernetProtocol::Ipv6);
        {
            ip_repr.emit(frame.payload_mut(), &ChecksumCapabilities::default());
            solicit.emit(&remote_ip_addr.into(), &local_ip_addr.solicited_node().into(),
                         &mut Icmpv6Packet::new_unchecked(
                            &mut frame.payload_mut()[ip_repr.buffer_len()..]),
                         &ChecksumCapabilities::default());
        }

        let icmpv6_expected = Icmpv6Repr::Ndisc(NdiscRepr::NeighborAdvert {
            flags: NdiscNeighborFlags::SOLICITED,
            target_addr: local_ip_addr,
            lladdr: Some(local_hw_addr)
        });

        let ipv6_expected = Ipv6Repr {
            src_addr: local_ip_addr,
            dst_addr: remote_ip_addr,
            next_header: IpProtocol::Icmpv6,
            hop_limit: 0xff,
            payload_len: icmpv6_expected.buffer_len()
        };

        // Ensure an Neighbor Solicitation triggers a Neighbor Advertisement
        assert_eq!(iface.inner.process_ethernet(&mut socket_set, Instant::from_millis(0), frame.into_inner(), &mut None),
                   Ok(Packet::Icmpv6((ipv6_expected, icmpv6_expected))));

        // Ensure the address of the requestor was entered in the cache
        assert_eq!(iface.inner.lookup_hardware_addr(MockTxToken, Instant::from_secs(0),
            &IpAddress::Ipv6(local_ip_addr), &IpAddress::Ipv6(remote_ip_addr)),
            Ok((remote_hw_addr, MockTxToken)));
    }

    #[test]
    #[cfg(feature = "proto-ipv4")]
    fn test_handle_other_arp_request() {
        let (mut iface, mut socket_set) = create_loopback();

        let mut eth_bytes = vec![0u8; 42];

        let remote_ip_addr = Ipv4Address([0x7f, 0x00, 0x00, 0x02]);
        let remote_hw_addr = EthernetAddress([0x52, 0x54, 0x00, 0x00, 0x00, 0x00]);

        let repr = ArpRepr::EthernetIpv4 {
            operation: ArpOperation::Request,
            source_hardware_addr: remote_hw_addr,
            source_protocol_addr: remote_ip_addr,
            target_hardware_addr: EthernetAddress::default(),
            target_protocol_addr: Ipv4Address([0x7f, 0x00, 0x00, 0x03]),
        };

        let mut frame = EthernetFrame::new_unchecked(&mut eth_bytes);
        frame.set_dst_addr(EthernetAddress::BROADCAST);
        frame.set_src_addr(remote_hw_addr);
        frame.set_ethertype(EthernetProtocol::Arp);
        {
            let mut packet = ArpPacket::new_unchecked(frame.payload_mut());
            repr.emit(&mut packet);
        }

        // Ensure an ARP Request for someone else does not trigger an ARP Reply
        assert_eq!(iface.inner.process_ethernet(&mut socket_set, Instant::from_millis(0), frame.into_inner(), &mut None),
                   Ok(Packet::None));

        // Ensure the address of the requestor was entered in the cache
        assert_eq!(iface.inner.lookup_hardware_addr(MockTxToken, Instant::from_secs(0),
            &IpAddress::Ipv4(Ipv4Address([0x7f, 0x00, 0x00, 0x01])),
            &IpAddress::Ipv4(remote_ip_addr)),
            Ok((remote_hw_addr, MockTxToken)));
    }

    #[test]
    #[cfg(all(feature = "socket-icmp", feature = "proto-ipv4"))]
    fn test_icmpv4_socket() {
        use socket::{IcmpSocket, IcmpEndpoint, IcmpSocketBuffer, IcmpPacketMetadata};
        use wire::Icmpv4Packet;

        let (iface, mut socket_set) = create_loopback();

        let rx_buffer = IcmpSocketBuffer::new(vec![IcmpPacketMetadata::EMPTY], vec![0; 24]);
        let tx_buffer = IcmpSocketBuffer::new(vec![IcmpPacketMetadata::EMPTY], vec![0; 24]);

        let icmpv4_socket = IcmpSocket::new(rx_buffer, tx_buffer);

        let socket_handle = socket_set.add(icmpv4_socket);

        let ident = 0x1234;
        let seq_no = 0x5432;
        let echo_data = &[0xff; 16];

        {
            let mut socket = socket_set.get::<IcmpSocket>(socket_handle);
            // Bind to the ID 0x1234
            assert_eq!(socket.bind(IcmpEndpoint::Ident(ident)), Ok(()));
        }

        // Ensure the ident we bound to and the ident of the packet are the same.
        let mut bytes = [0xff; 24];
        let mut packet = Icmpv4Packet::new_unchecked(&mut bytes);
        let echo_repr = Icmpv4Repr::EchoRequest{ ident, seq_no, data: echo_data };
        echo_repr.emit(&mut packet, &ChecksumCapabilities::default());
        let icmp_data = &packet.into_inner()[..];

        let ipv4_repr = Ipv4Repr {
            src_addr:    Ipv4Address::new(0x7f, 0x00, 0x00, 0x02),
            dst_addr:    Ipv4Address::new(0x7f, 0x00, 0x00, 0x01),
            protocol:    IpProtocol::Icmp,
            payload_len: 24,
            hop_limit:   64
        };
        let ip_repr = IpRepr::Ipv4(ipv4_repr);

        // Open a socket and ensure the packet is handled due to the listening
        // socket.
        {
            assert!(!socket_set.get::<IcmpSocket>(socket_handle).can_recv());
        }

        // Confirm we still get EchoReply from `smoltcp` even with the ICMP socket listening
        let echo_reply = Icmpv4Repr::EchoReply{ ident, seq_no, data: echo_data };
        let ipv4_reply = Ipv4Repr {
            src_addr: ipv4_repr.dst_addr,
            dst_addr: ipv4_repr.src_addr,
            ..ipv4_repr
        };
        assert_eq!(iface.inner.process_icmpv4(&mut socket_set, ip_repr, icmp_data),
                   Ok(Packet::Icmpv4((ipv4_reply, echo_reply))));

        {
            let mut socket = socket_set.get::<IcmpSocket>(socket_handle);
            assert!(socket.can_recv());
            assert_eq!(socket.recv(),
                       Ok((&icmp_data[..],
                           IpAddress::Ipv4(Ipv4Address::new(0x7f, 0x00, 0x00, 0x02)))));
        }
    }

    #[test]
    #[cfg(feature = "proto-ipv6")]
    fn test_solicited_node_addrs() {
        let (mut iface, _) = create_loopback();
        let mut new_addrs = vec![IpCidr::new(IpAddress::v6(0xfe80, 0, 0, 0, 1, 2, 0, 2), 64),
                                 IpCidr::new(IpAddress::v6(0xfe80, 0, 0, 0, 3, 4, 0, 0xffff), 64)];
        iface.update_ip_addrs(|addrs| {
            new_addrs.extend(addrs.to_vec());
            *addrs = From::from(new_addrs);
        });
        assert!(iface.inner.has_solicited_node(Ipv6Address::new(0xff02, 0, 0, 0, 0, 1, 0xff00, 0x0002)));
        assert!(iface.inner.has_solicited_node(Ipv6Address::new(0xff02, 0, 0, 0, 0, 1, 0xff00, 0xffff)));
        assert!(!iface.inner.has_solicited_node(Ipv6Address::new(0xff02, 0, 0, 0, 0, 1, 0xff00, 0x0003)));
    }

    #[test]
    #[cfg(feature = "proto-ipv6")]
    fn test_icmpv6_nxthdr_unknown() {
        let (mut iface, mut socket_set) = create_loopback();

        let remote_ip_addr = Ipv6Address::new(0xfe80, 0, 0, 0, 0, 0, 0, 1);
        let remote_hw_addr = EthernetAddress([0x52, 0x54, 0x00, 0x00, 0x00, 0x01]);

        let mut eth_bytes = vec![0; 66];
        let payload = [0x12, 0x34, 0x56, 0x78];

        let ipv6_repr = Ipv6Repr {
            src_addr:    remote_ip_addr,
            dst_addr:    Ipv6Address::LOOPBACK,
            next_header: IpProtocol::HopByHop,
            payload_len: 12,
            hop_limit:   0x40,
        };

        let frame = {
            let mut frame = EthernetFrame::new_unchecked(&mut eth_bytes);
            let ip_repr = IpRepr::Ipv6(ipv6_repr);
            frame.set_dst_addr(EthernetAddress([0x52, 0x54, 0x00, 0x00, 0x00, 0x00]));
            frame.set_src_addr(remote_hw_addr);
            frame.set_ethertype(EthernetProtocol::Ipv6);
            ip_repr.emit(frame.payload_mut(), &ChecksumCapabilities::default());
            let mut offset = ipv6_repr.buffer_len();
            {
                let mut hbh_pkt =
                    Ipv6HopByHopHeader::new_unchecked(&mut frame.payload_mut()[offset..]);
                hbh_pkt.set_next_header(IpProtocol::Unknown(0x0c));
                hbh_pkt.set_header_len(0);
                offset += 8;
                {
                    let mut pad_pkt = Ipv6Option::new_unchecked(&mut hbh_pkt.options_mut()[..]);
                    Ipv6OptionRepr::PadN(3).emit(&mut pad_pkt);
                }
                {
                    let mut pad_pkt = Ipv6Option::new_unchecked(&mut hbh_pkt.options_mut()[5..]);
                    Ipv6OptionRepr::Pad1.emit(&mut pad_pkt);
                }
            }
            frame.payload_mut()[offset..].copy_from_slice(&payload);
            EthernetFrame::new_unchecked(&*frame.into_inner())
        };

        let reply_icmp_repr = Icmpv6Repr::ParamProblem {
            reason:  Icmpv6ParamProblem::UnrecognizedNxtHdr,
            pointer: 40,
            header:  ipv6_repr,
            data:    &payload[..]
        };

        let reply_ipv6_repr = Ipv6Repr {
            src_addr:    Ipv6Address::LOOPBACK,
            dst_addr:    remote_ip_addr,
            next_header: IpProtocol::Icmpv6,
            payload_len: reply_icmp_repr.buffer_len(),
            hop_limit:   0x40,
        };

        // Ensure the unknown next header causes a ICMPv6 Parameter Problem
        // error message to be sent to the sender.
        assert_eq!(iface.inner.process_ipv6(&mut socket_set, Instant::from_millis(0), &frame),
                   Ok(Packet::Icmpv6((reply_ipv6_repr, reply_icmp_repr))));

        // Ensure the address of the requestor was entered in the cache
        assert_eq!(iface.inner.lookup_hardware_addr(MockTxToken, Instant::from_secs(0),
            &IpAddress::Ipv6(Ipv6Address::LOOPBACK),
            &IpAddress::Ipv6(remote_ip_addr)),
            Ok((remote_hw_addr, MockTxToken)));
    }

    #[cfg(all(feature = "fragmentation-ipv4", feature = "std"))]
    use std::vec::Vec;
    #[cfg(all(feature = "fragmentation-ipv4", feature = "std"))]
    fn create_loopback_with_fragments<'a, 'b>() -> (EthernetInterface<'static, 'b, 'static, 'static, Loopback>,
                                     Vec<u8>, Vec<u8>, Vec<u8>) {
        // Create a basic device
        let device = Loopback::new();
        let ip_addrs = [
            #[cfg(feature = "proto-ipv4")]
            IpCidr::new(IpAddress::v4(127, 0, 0, 1), 8),
            #[cfg(feature = "proto-ipv6")]
            IpCidr::new(IpAddress::v6(0, 0, 0, 0, 0, 0, 0, 1), 128)
        ];

        // A simple fragments set
        let mut fragments = FragmentSet::new(vec![]);
        let fragment = FragmentedPacket::new(vec![0; 65535]);
        fragments.add(fragment);

        let iface = InterfaceBuilder::new(device)
                .ethernet_addr(EthernetAddress::default())
                .neighbor_cache(NeighborCache::new(BTreeMap::new()))
                .ip_addrs(ip_addrs)
                .fragments_set(fragments)
                .finalize();

        // create 3 packets representing a large UDP packet
        let mut packet1 = vec![
                              0x45, 0x0, 0x5, 0xdc, 0xd4, 0xba, 0x20, 0x0, 0x40, 0x11, 0x75, 0x2,
                              0xc0, 0xa8, 0x45, 0x2, 0xc0, 0xa8, 0x45, 0x1, 0x15, 0xb3, 0x1b, 0x39,
                              0x10, 0x8, 0x43, 0x3d
                              ];

        packet1.extend_from_slice(&vec![0xc; 1472]);

        let mut packet2 = vec![
                              0x45, 0x00, 0x05, 0xdc, 0xd4, 0xba, 0x20, 0xb9, 0x40, 0x11, 0x74, 0x49,
                              0xc0, 0xa8, 0x45, 0x02, 0xc0, 0xa8, 0x45, 0x01
                              ];

        packet2.extend_from_slice(&vec![0xc; 1480]);

        let mut packet3 = vec![
                              0x45, 0x00, 0x04, 0x8c, 0xd4, 0xba, 0x01, 0x72, 0x40, 0x11, 0x94, 0xe0,
                              0xc0, 0xa8, 0x45, 0x02, 0xc0, 0xa8, 0x45, 0x01
                              ];

        packet3.extend_from_slice(&vec![0xc; 1144]);

        (iface, packet1, packet2, packet3)
    }

    #[test]
    #[cfg(all(feature = "fragmentation-ipv4", feature = "std"))]
    fn test_fragmentation_ipv4_udp_123() {
        let (mut iface, packet1, packet2, packet3) = create_loopback_with_fragments();

        let packet = Ipv4Packet::new_checked(packet1.as_slice()).unwrap();
        let mut fragments = ::std::mem::replace(&mut iface.inner.fragments, None);
        assert_eq!(iface.inner.process_ipv4_fragment(packet, Instant::from_millis(1), &mut fragments),
                   Ok(None));
        iface.inner.fragments = fragments;

        let packet = Ipv4Packet::new_checked(packet2.as_slice()).unwrap();
        let mut fragments = ::std::mem::replace(&mut iface.inner.fragments, None);
        assert_eq!(iface.inner.process_ipv4_fragment(packet, Instant::from_millis(2), &mut fragments),
                   Ok(None));
        iface.inner.fragments = fragments;

        let packet = Ipv4Packet::new_checked(packet3.as_slice()).unwrap();
        let mut fragments = ::std::mem::replace(&mut iface.inner.fragments, None);
        assert_ne!(iface.inner.process_ipv4_fragment(packet, Instant::from_millis(3), &mut fragments),
                   Ok(None));
        iface.inner.fragments = fragments;
    }

    #[test]
    #[cfg(all(feature = "fragmentation-ipv4", feature = "std"))]
    fn test_fragmentation_ipv4_udp_321() {
        let (mut iface, packet1, packet2, packet3) = create_loopback_with_fragments();

        let packet = Ipv4Packet::new_checked(packet3.as_slice()).unwrap();
        let mut fragments = ::std::mem::replace(&mut iface.inner.fragments, None);
        assert_eq!(iface.inner.process_ipv4_fragment(packet, Instant::from_millis(1), &mut fragments),
                   Ok(None));
        iface.inner.fragments = fragments;

        let packet = Ipv4Packet::new_checked(packet2.as_slice()).unwrap();
        let mut fragments = ::std::mem::replace(&mut iface.inner.fragments, None);
        assert_eq!(iface.inner.process_ipv4_fragment(packet, Instant::from_millis(2), &mut fragments),
                   Ok(None));
        iface.inner.fragments = fragments;

        let packet = Ipv4Packet::new_checked(packet1.as_slice()).unwrap();
        let mut fragments = ::std::mem::replace(&mut iface.inner.fragments, None);
        assert_ne!(iface.inner.process_ipv4_fragment(packet, Instant::from_millis(3), &mut fragments),
                   Ok(None));
        iface.inner.fragments = fragments;
    }

    #[test]
    #[cfg(all(feature = "fragmentation-ipv4", feature = "std"))]
    fn test_fragmentation_ipv4_udp_231() {
        let (mut iface, packet1, packet2, packet3) = create_loopback_with_fragments();

        let packet = Ipv4Packet::new_checked(packet2.as_slice()).unwrap();
        let mut fragments = ::std::mem::replace(&mut iface.inner.fragments, None);
        assert_eq!(iface.inner.process_ipv4_fragment(packet, Instant::from_millis(1), &mut fragments),
                   Ok(None));
        iface.inner.fragments = fragments;

        let packet = Ipv4Packet::new_checked(packet3.as_slice()).unwrap();
        let mut fragments = ::std::mem::replace(&mut iface.inner.fragments, None);
        assert_eq!(iface.inner.process_ipv4_fragment(packet, Instant::from_millis(2), &mut fragments),
                   Ok(None));
        iface.inner.fragments = fragments;

        let packet = Ipv4Packet::new_checked(packet1.as_slice()).unwrap();
        let mut fragments = ::std::mem::replace(&mut iface.inner.fragments, None);
        assert_ne!(iface.inner.process_ipv4_fragment(packet, Instant::from_millis(3), &mut fragments),
                   Ok(None));
        iface.inner.fragments = fragments;
    }

    #[test]
    #[cfg(all(feature = "fragmentation-ipv4", feature = "std"))]
    fn test_fragmentation_ipv4_udp_213() {
        let (mut iface, packet1, packet2, packet3) = create_loopback_with_fragments();

        let packet = Ipv4Packet::new_checked(packet2.as_slice()).unwrap();
        let mut fragments = ::std::mem::replace(&mut iface.inner.fragments, None);
        assert_eq!(iface.inner.process_ipv4_fragment(packet, Instant::from_millis(1), &mut fragments),
                   Ok(None));
        iface.inner.fragments = fragments;

        let packet = Ipv4Packet::new_checked(packet1.as_slice()).unwrap();
        let mut fragments = ::std::mem::replace(&mut iface.inner.fragments, None);
        assert_eq!(iface.inner.process_ipv4_fragment(packet, Instant::from_millis(2), &mut fragments),
                   Ok(None));
        iface.inner.fragments = fragments;

        let packet = Ipv4Packet::new_checked(packet3.as_slice()).unwrap();
        let mut fragments = ::std::mem::replace(&mut iface.inner.fragments, None);
        assert_ne!(iface.inner.process_ipv4_fragment(packet, Instant::from_millis(3), &mut fragments),
                   Ok(None));
        iface.inner.fragments = fragments;
    }

    #[test]
    #[cfg(all(feature = "fragmentation-ipv4", feature = "std"))]
    fn test_fragmentation_ipv4_udp_duplicate() {
        let (mut iface, packet1, packet2, packet3) = create_loopback_with_fragments();

        let packet = Ipv4Packet::new_checked(packet2.as_slice()).unwrap();
        let mut fragments = ::std::mem::replace(&mut iface.inner.fragments, None);
        assert_eq!(iface.inner.process_ipv4_fragment(packet, Instant::from_millis(1), &mut fragments),
                   Ok(None));
        iface.inner.fragments = fragments;

        let packet = Ipv4Packet::new_checked(packet2.as_slice()).unwrap();
        let mut fragments = ::std::mem::replace(&mut iface.inner.fragments, None);
        assert_eq!(iface.inner.process_ipv4_fragment(packet, Instant::from_millis(2), &mut fragments),
                   Ok(None));
        iface.inner.fragments = fragments;

        let packet = Ipv4Packet::new_checked(packet1.as_slice()).unwrap();
        let mut fragments = ::std::mem::replace(&mut iface.inner.fragments, None);
        assert_eq!(iface.inner.process_ipv4_fragment(packet, Instant::from_millis(2), &mut fragments),
                   Ok(None));
        iface.inner.fragments = fragments;

        let packet = Ipv4Packet::new_checked(packet3.as_slice()).unwrap();
        let mut fragments = ::std::mem::replace(&mut iface.inner.fragments, None);
        assert_ne!(iface.inner.process_ipv4_fragment(packet, Instant::from_millis(3), &mut fragments),
                   Ok(None));
        iface.inner.fragments = fragments;
    }

    #[test]
    #[cfg(all(feature = "fragmentation-ipv4", feature = "std"))]
    fn test_fragmentation_ipv4_udp_timeout() {
        let (mut iface, packet1, packet2, packet3) = create_loopback_with_fragments();

        let packet = Ipv4Packet::new_checked(packet1.as_slice()).unwrap();
        let mut fragments = ::std::mem::replace(&mut iface.inner.fragments, None);
        assert_eq!(iface.inner.process_ipv4_fragment(packet, Instant::from_millis(1), &mut fragments),
                   Ok(None));
        iface.inner.fragments = fragments;

        let packet = Ipv4Packet::new_checked(packet2.as_slice()).unwrap();
        let mut fragments = ::std::mem::replace(&mut iface.inner.fragments, None);
        assert_eq!(iface.inner.process_ipv4_fragment(packet, Instant::from_millis(2), &mut fragments),
                   Ok(None));
        iface.inner.fragments = fragments;

        let packet = Ipv4Packet::new_checked(packet3.as_slice()).unwrap();
        let mut fragments = ::std::mem::replace(&mut iface.inner.fragments, None);
        assert_eq!(iface.inner.process_ipv4_fragment(packet, Instant::from_millis(1000), &mut fragments),
                   Ok(None));
        iface.inner.fragments = fragments;
    }

}<|MERGE_RESOLUTION|>--- conflicted
+++ resolved
@@ -1537,12 +1537,8 @@
         // Ensure that the unknown protocol frame does not trigger an
         // ICMP error response when the destination address is a
         // broadcast address
-<<<<<<< HEAD
+        #[cfg(all(feature = "proto-ipv4", not(feature = "proto-ipv6")))]
         assert_eq!(iface.inner.process_ipv4(&mut socket_set, Instant::from_millis(0), &frame, &mut None),
-=======
-        #[cfg(all(feature = "proto-ipv4", not(feature = "proto-ipv6")))]
-        assert_eq!(iface.inner.process_ipv4(&mut socket_set, Instant::from_millis(0), &frame),
->>>>>>> 4a253fec
                    Ok(Packet::None));
         #[cfg(feature = "proto-ipv6")]
         assert_eq!(iface.inner.process_ipv6(&mut socket_set, Instant::from_millis(0), &frame),
